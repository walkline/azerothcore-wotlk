--- conflicted
+++ resolved
@@ -1163,37 +1163,6 @@
     return delay;
 }
 
-<<<<<<< HEAD
-=======
-void GameEventMgr::StartArenaSeason()
-{
-    uint8 season = sWorld->getIntConfig(CONFIG_ARENA_SEASON_ID);
-
-    WorldDatabasePreparedStatement* stmt = WorldDatabase.GetPreparedStatement(WORLD_SEL_GAME_EVENT_ARENA_SEASON);
-    stmt->SetData(0, season);
-    PreparedQueryResult result = WorldDatabase.Query(stmt);
-
-    if (!result)
-    {
-        LOG_ERROR("gameevent", "ArenaSeason ({}) must be an existant Arena Season", season);
-        return;
-    }
-
-    Field* fields = result->Fetch();
-    uint16 eventId = fields[0].Get<uint8>();
-
-    if (eventId >= _gameEvent.size())
-    {
-        LOG_ERROR("gameevent", "EventEntry {} for ArenaSeason ({}) does not exists", eventId, season);
-        return;
-    }
-
-    StartEvent(eventId, true);
-    LOG_INFO("server.loading", "Arena Season {} started...", season);
-    LOG_INFO("server.loading", " ");
-}
-
->>>>>>> 787b4e4e
 uint32 GameEventMgr::Update()                               // return the next event delay in ms
 {
     time_t currenttime = GameTime::GetGameTime().count();
