--- conflicted
+++ resolved
@@ -567,7 +567,7 @@
         //! Negative mutetime indicates amount of minutes to be muted effective on next login - which is now.
         if (account.MuteTime < 0)
         {
-            account.MuteTime = GameTime::GetGameTime().count() + llabs(account.MuteTime);
+            account.MuteTime = GameTime::GetGameTime().count() + std::llabs(account.MuteTime);
 
             auto* stmt = LoginDatabase.GetPreparedStatement(LOGIN_UPD_MUTE_TIME_LOGIN);
             stmt->SetData(0, account.MuteTime);
@@ -596,20 +596,12 @@
             return;
         }
 
-<<<<<<< HEAD
         LOG_DEBUG("network", "WorldSocket::HandleAuthSession: Client '{}' authenticated successfully from {}.", authSession->Account, address);
-=======
-    //! Negative mutetime indicates amount of minutes to be muted effective on next login - which is now.
-    if (account.MuteTime < 0)
-    {
-        account.MuteTime = GameTime::GetGameTime().count() + std::llabs(account.MuteTime);
->>>>>>> 4a9289e1
 
         // Update the last_ip in the database as it was successful for login
         stmt = LoginDatabase.GetPreparedStatement(LOGIN_UPD_LAST_IP);
         stmt->SetData(0, address);
         stmt->SetData(1, authSession->Account);
-
         LoginDatabase.Execute(stmt);
     }
 
