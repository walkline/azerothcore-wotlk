/*
 * This file is part of the AzerothCore Project. See AUTHORS file for Copyright information
 *
 * This program is free software; you can redistribute it and/or modify it
 * under the terms of the GNU Affero General Public License as published by the
 * Free Software Foundation; either version 3 of the License, or (at your
 * option) any later version.
 *
 * This program is distributed in the hope that it will be useful, but WITHOUT
 * ANY WARRANTY; without even the implied warranty of MERCHANTABILITY or
 * FITNESS FOR A PARTICULAR PURPOSE. See the GNU Affero General Public License for
 * more details.
 *
 * You should have received a copy of the GNU General Public License along
 * with this program. If not, see <http://www.gnu.org/licenses/>.
 */

/** \file
    \ingroup world
*/

#include "World.h"
#include "AccountMgr.h"
#include "AchievementMgr.h"
#include "AddonMgr.h"
#include "ArenaTeamMgr.h"
#include "ArenaSeasonMgr.h"
#include "AsyncAuctionListing.h"
#include "AuctionHouseMgr.h"
#include "AutobroadcastMgr.h"
#include "BattlefieldMgr.h"
#include "BattlegroundMgr.h"
#include "CalendarMgr.h"
#include "Channel.h"
#include "ChannelMgr.h"
#include "CharacterDatabaseCleaner.h"
#include "Chat.h"
#include "ChatPackets.h"
#include "Common.h"
#include "ConditionMgr.h"
#include "Config.h"
#include "CreatureAIRegistry.h"
#include "CreatureGroups.h"
#include "CreatureTextMgr.h"
#include "DBCStores.h"
#include "DatabaseEnv.h"
#include "DisableMgr.h"
#include "DynamicVisibility.h"
#include "GameEventMgr.h"
#include "GameGraveyard.h"
#include "GameTime.h"
#include "GitRevision.h"
#include "GridNotifiersImpl.h"
#include "GroupMgr.h"
#include "GuildMgr.h"
#include "IPLocation.h"
#include "InstanceSaveMgr.h"
#include "ItemEnchantmentMgr.h"
#include "LFGMgr.h"
#include "Log.h"
#include "LootItemStorage.h"
#include "LootMgr.h"
#include "M2Stores.h"
#include "MMapFactory.h"
#include "MapMgr.h"
#include "Metric.h"
#include "MotdMgr.h"
#include "ObjectMgr.h"
#include "Opcodes.h"
#include "OutdoorPvPMgr.h"
#include "PetitionMgr.h"
#include "Player.h"
#include "PlayerDump.h"
#include "PoolMgr.h"
#include "Realm.h"
#include "ScriptMgr.h"
#include "SkillDiscovery.h"
#include "SkillExtraItems.h"
#include "SmartAI.h"
#include "SpellMgr.h"
#include "TaskScheduler.h"
#include "TicketMgr.h"
#include "Transport.h"
#include "TransportMgr.h"
#include "UpdateTime.h"
#include "Util.h"
#include "VMapFactory.h"
#include "VMapMgr2.h"
#include "Vehicle.h"
#include "Warden.h"
#include "WardenCheckMgr.h"
#include "WaypointMovementGenerator.h"
#include "WeatherMgr.h"
#include "WhoListCacheMgr.h"
#include "WorldPacket.h"
#include "WorldSession.h"
#include <boost/asio/ip/address.hpp>
#include <cmath>

namespace
{
    TaskScheduler playersSaveScheduler;
}

std::atomic_long World::_stopEvent = false;
uint8 World::_exitCode = SHUTDOWN_EXIT_CODE;
uint32 World::m_worldLoopCounter = 0;

float World::_maxVisibleDistanceOnContinents = DEFAULT_VISIBILITY_DISTANCE;
float World::_maxVisibleDistanceInInstances  = DEFAULT_VISIBILITY_INSTANCE;
float World::_maxVisibleDistanceInBGArenas   = DEFAULT_VISIBILITY_BGARENAS;

Realm realm;

/// World constructor
World::World()
{
    _playerLimit = 0;
    _allowedSecurityLevel = SEC_PLAYER;
    _allowMovement = true;
    _shutdownMask = 0;
    _shutdownTimer = 0;
    _maxActiveSessionCount = 0;
    _maxQueuedSessionCount = 0;
    _playerCount = 0;
    _maxPlayerCount = 0;
    _nextDailyQuestReset = 0s;
    _nextWeeklyQuestReset = 0s;
    _nextMonthlyQuestReset = 0s;
    _nextRandomBGReset = 0s;
    _nextCalendarOldEventsDeletionTime = 0s;
    _nextGuildReset = 0s;
    _defaultDbcLocale = LOCALE_enUS;
    _mail_expire_check_timer = 0s;
    _isClosed = false;
    _cleaningFlags = 0;

    memset(_rate_values, 0, sizeof(_rate_values));
    memset(_int_configs, 0, sizeof(_int_configs));
    memset(_bool_configs, 0, sizeof(_bool_configs));
    memset(_float_configs, 0, sizeof(_float_configs));
}

/// World destructor
World::~World()
{
    ///- Empty the kicked session set
    while (!_sessions.empty())
    {
        // not remove from queue, prevent loading new sessions
        delete _sessions.begin()->second;
        _sessions.erase(_sessions.begin());
    }

    while (!_offlineSessions.empty())
    {
        delete _offlineSessions.begin()->second;
        _offlineSessions.erase(_offlineSessions.begin());
    }

    CliCommandHolder* command = nullptr;
    while (_cliCmdQueue.next(command))
        delete command;

    VMAP::VMapFactory::clear();
    MMAP::MMapFactory::clear();

    //TODO free addSessQueue
}

std::unique_ptr<IWorld>& getWorldInstance()
{
    static std::unique_ptr<IWorld> instance = std::make_unique<World>();
    return instance;
}

/// Find a player in a specified zone
Player* World::FindPlayerInZone(uint32 zone)
{
    ///- circle through active sessions and return the first player found in the zone
    SessionMap::const_iterator itr;
    for (itr = _sessions.begin(); itr != _sessions.end(); ++itr)
    {
        if (!itr->second)
            continue;

        Player* player = itr->second->GetPlayer();
        if (!player)
            continue;

        if (player->IsInWorld() && player->GetZoneId() == zone)
            return player;
    }
    return nullptr;
}

bool World::IsClosed() const
{
    return _isClosed;
}

void World::SetClosed(bool val)
{
    _isClosed = val;

    // Invert the value, for simplicity for scripters.
    sScriptMgr->OnOpenStateChange(!val);
}

/// Find a session by its id
WorldSession* World::FindSession(uint32 id) const
{
    SessionMap::const_iterator itr = _sessions.find(id);

    if (itr != _sessions.end())
        return itr->second;                                 // also can return nullptr for kicked session
    else
        return nullptr;
}

WorldSession* World::FindOfflineSession(uint32 id) const
{
    SessionMap::const_iterator itr = _offlineSessions.find(id);
    if (itr != _offlineSessions.end())
        return itr->second;
    else
        return nullptr;
}

WorldSession* World::FindOfflineSessionForCharacterGUID(ObjectGuid::LowType guidLow) const
{
    if (_offlineSessions.empty())
        return nullptr;

    for (SessionMap::const_iterator itr = _offlineSessions.begin(); itr != _offlineSessions.end(); ++itr)
        if (itr->second->GetGuidLow() == guidLow)
            return itr->second;

    return nullptr;
}

/// Remove a given session
bool World::KickSession(uint32 id)
{
    ///- Find the session, kick the user, but we can't delete session at this moment to prevent iterator invalidation
    SessionMap::const_iterator itr = _sessions.find(id);

    if (itr != _sessions.end() && itr->second)
    {
        if (itr->second->PlayerLoading())
            return false;

        itr->second->KickPlayer("KickSession", false);
    }

    return true;
}

void World::AddSession(WorldSession* s)
{
    _addSessQueue.add(s);
}

void World::AddSession_(WorldSession* s)
{
    ASSERT (s);

    // kick existing session with same account (if any)
    // if character on old session is being loaded, then return
    if (!KickSession(s->GetAccountId()))
    {
        s->KickPlayer("kick existing session with same account");
        delete s; // session not added yet in session list, so not listed in queue
        return;
    }

    SessionMap::const_iterator old = _sessions.find(s->GetAccountId());
    if (old != _sessions.end())
    {
        WorldSession* oldSession = old->second;

        if (!RemoveQueuedPlayer(oldSession) && getIntConfig(CONFIG_INTERVAL_DISCONNECT_TOLERANCE))
            _disconnects[s->GetAccountId()] = GameTime::GetGameTime().count();

        // pussywizard:
        if (oldSession->HandleSocketClosed())
        {
            // there should be no offline session if current one is logged onto a character
            SessionMap::iterator iter;
            if ((iter = _offlineSessions.find(oldSession->GetAccountId())) != _offlineSessions.end())
            {
                WorldSession* tmp = iter->second;
                _offlineSessions.erase(iter);
                delete tmp;
            }
            oldSession->SetOfflineTime(GameTime::GetGameTime().count());
            _offlineSessions[oldSession->GetAccountId()] = oldSession;
        }
        else
        {
            delete oldSession;
        }
    }

    _sessions[s->GetAccountId()] = s;

    uint32 Sessions = GetActiveAndQueuedSessionCount();
    uint32 pLimit = GetPlayerAmountLimit();

    // don't count this session when checking player limit
    --Sessions;

    if (pLimit > 0 && Sessions >= pLimit && AccountMgr::IsPlayerAccount(s->GetSecurity()) && !s->CanSkipQueue() && !HasRecentlyDisconnected(s))
    {
        AddQueuedPlayer(s);
        UpdateMaxSessionCounters();
        return;
    }

    s->InitializeSession();

    UpdateMaxSessionCounters();
}

bool World::HasRecentlyDisconnected(WorldSession* session)
{
    if (!session)
        return false;

    if (uint32 tolerance = getIntConfig(CONFIG_INTERVAL_DISCONNECT_TOLERANCE))
    {
        for (DisconnectMap::iterator i = _disconnects.begin(); i != _disconnects.end();)
        {
            if ((GameTime::GetGameTime().count() - i->second) < tolerance)
            {
                if (i->first == session->GetAccountId())
                    return true;
                ++i;
            }
            else
                _disconnects.erase(i++);
        }
    }
    return false;
}

int32 World::GetQueuePos(WorldSession* sess)
{
    uint32 position = 1;

    for (Queue::const_iterator iter = _queuedPlayer.begin(); iter != _queuedPlayer.end(); ++iter, ++position)
        if ((*iter) == sess)
            return position;

    return 0;
}

void World::AddQueuedPlayer(WorldSession* sess)
{
    sess->SetInQueue(true);
    _queuedPlayer.push_back(sess);

    // The 1st SMSG_AUTH_RESPONSE needs to contain other info too.
    sess->SendAuthResponse(AUTH_WAIT_QUEUE, false, GetQueuePos(sess));
}

bool World::RemoveQueuedPlayer(WorldSession* sess)
{
    uint32 sessions = GetActiveSessionCount();

    uint32 position = 1;
    Queue::iterator iter = _queuedPlayer.begin();

    // search to remove and count skipped positions
    bool found = false;

    for (; iter != _queuedPlayer.end(); ++iter, ++position)
    {
        if (*iter == sess)
        {
            sess->SetInQueue(false);
            sess->ResetTimeOutTime(false);
            iter = _queuedPlayer.erase(iter);
            found = true;
            break;
        }
    }

    // if session not queued then it was an active session
    if (!found)
    {
        ASSERT(sessions > 0);
        --sessions;
    }

    // accept first in queue
    if ((!GetPlayerAmountLimit() || sessions < GetPlayerAmountLimit()) && !_queuedPlayer.empty())
    {
        WorldSession* pop_sess = _queuedPlayer.front();
        pop_sess->InitializeSession();
        _queuedPlayer.pop_front();

        // update iter to point first queued socket or end() if queue is empty now
        iter = _queuedPlayer.begin();
        position = 1;
    }

    // update queue position from iter to end()
    for (; iter != _queuedPlayer.end(); ++iter, ++position)
        (*iter)->SendAuthWaitQueue(position);

    return found;
}

/// Initialize config values
void World::LoadConfigSettings(bool reload)
{
    if (reload)
    {
        if (!sConfigMgr->Reload())
        {
            LOG_ERROR("server.loading", "World settings reload fail: can't read settings.");
            return;
        }

        sLog->LoadFromConfig();
        sMetric->LoadFromConfigs();
    }

    // Set realm id and enable db logging
    sLog->SetRealmId(realm.Id.Realm);

    sScriptMgr->OnBeforeConfigLoad(reload);

    // load update time related configs
    sWorldUpdateTime.LoadFromConfig();

    ///- Read the player limit and the Message of the day from the config file
    if (!reload)
    {
        SetPlayerAmountLimit(sConfigMgr->GetOption<int32>("PlayerLimit", 1000));
    }

    ///- Read ticket system setting from the config file
    _bool_configs[CONFIG_ALLOW_TICKETS] = sConfigMgr->GetOption<bool>("AllowTickets", true);
    _bool_configs[CONFIG_DELETE_CHARACTER_TICKET_TRACE] = sConfigMgr->GetOption<bool>("DeletedCharacterTicketTrace", false);

    ///- Get string for new logins (newly created characters)
    SetNewCharString(sConfigMgr->GetOption<std::string>("PlayerStart.String", ""));

    ///- Send server info on login?
    _int_configs[CONFIG_ENABLE_SINFO_LOGIN] = sConfigMgr->GetOption<int32>("Server.LoginInfo", 0);

    ///- Read all rates from the config file
    _rate_values[RATE_HEALTH]      = sConfigMgr->GetOption<float>("Rate.Health", 1);
    if (_rate_values[RATE_HEALTH] < 0)
    {
        LOG_ERROR("server.loading", "Rate.Health ({}) must be > 0. Using 1 instead.", _rate_values[RATE_HEALTH]);
        _rate_values[RATE_HEALTH] = 1;
    }
    _rate_values[RATE_POWER_MANA]  = sConfigMgr->GetOption<float>("Rate.Mana", 1);
    if (_rate_values[RATE_POWER_MANA] < 0)
    {
        LOG_ERROR("server.loading", "Rate.Mana ({}) must be > 0. Using 1 instead.", _rate_values[RATE_POWER_MANA]);
        _rate_values[RATE_POWER_MANA] = 1;
    }
    _rate_values[RATE_POWER_RAGE_INCOME] = sConfigMgr->GetOption<float>("Rate.Rage.Income", 1);
    _rate_values[RATE_POWER_RAGE_LOSS]   = sConfigMgr->GetOption<float>("Rate.Rage.Loss", 1);
    if (_rate_values[RATE_POWER_RAGE_LOSS] < 0)
    {
        LOG_ERROR("server.loading", "Rate.Rage.Loss ({}) must be > 0. Using 1 instead.", _rate_values[RATE_POWER_RAGE_LOSS]);
        _rate_values[RATE_POWER_RAGE_LOSS] = 1;
    }
    _rate_values[RATE_POWER_RUNICPOWER_INCOME] = sConfigMgr->GetOption<float>("Rate.RunicPower.Income", 1);
    _rate_values[RATE_POWER_RUNICPOWER_LOSS]   = sConfigMgr->GetOption<float>("Rate.RunicPower.Loss", 1);
    if (_rate_values[RATE_POWER_RUNICPOWER_LOSS] < 0)
    {
        LOG_ERROR("server.loading", "Rate.RunicPower.Loss ({}) must be > 0. Using 1 instead.", _rate_values[RATE_POWER_RUNICPOWER_LOSS]);
        _rate_values[RATE_POWER_RUNICPOWER_LOSS] = 1;
    }
    _rate_values[RATE_POWER_FOCUS]                 = sConfigMgr->GetOption<float>("Rate.Focus", 1.0f);
    _rate_values[RATE_POWER_ENERGY]                = sConfigMgr->GetOption<float>("Rate.Energy", 1.0f);

    _rate_values[RATE_SKILL_DISCOVERY]             = sConfigMgr->GetOption<float>("Rate.Skill.Discovery", 1.0f);

    _rate_values[RATE_DROP_ITEM_POOR]              = sConfigMgr->GetOption<float>("Rate.Drop.Item.Poor", 1.0f);
    _rate_values[RATE_DROP_ITEM_NORMAL]            = sConfigMgr->GetOption<float>("Rate.Drop.Item.Normal", 1.0f);
    _rate_values[RATE_DROP_ITEM_UNCOMMON]          = sConfigMgr->GetOption<float>("Rate.Drop.Item.Uncommon", 1.0f);
    _rate_values[RATE_DROP_ITEM_RARE]              = sConfigMgr->GetOption<float>("Rate.Drop.Item.Rare", 1.0f);
    _rate_values[RATE_DROP_ITEM_EPIC]              = sConfigMgr->GetOption<float>("Rate.Drop.Item.Epic", 1.0f);
    _rate_values[RATE_DROP_ITEM_LEGENDARY]         = sConfigMgr->GetOption<float>("Rate.Drop.Item.Legendary", 1.0f);
    _rate_values[RATE_DROP_ITEM_ARTIFACT]          = sConfigMgr->GetOption<float>("Rate.Drop.Item.Artifact", 1.0f);
    _rate_values[RATE_DROP_ITEM_REFERENCED]        = sConfigMgr->GetOption<float>("Rate.Drop.Item.Referenced", 1.0f);
    _rate_values[RATE_DROP_ITEM_REFERENCED_AMOUNT] = sConfigMgr->GetOption<float>("Rate.Drop.Item.ReferencedAmount", 1.0f);
    _rate_values[RATE_DROP_ITEM_GROUP_AMOUNT]      = sConfigMgr->GetOption<float>("Rate.Drop.Item.GroupAmount", 1.0f);
    _rate_values[RATE_DROP_MONEY]                  = sConfigMgr->GetOption<float>("Rate.Drop.Money", 1.0f);

    _rate_values[RATE_REWARD_QUEST_MONEY]          = sConfigMgr->GetOption<float>("Rate.RewardQuestMoney", 1.0f);
    _rate_values[RATE_REWARD_BONUS_MONEY]          = sConfigMgr->GetOption<float>("Rate.RewardBonusMoney", 1.0f);
    _rate_values[RATE_XP_KILL]                     = sConfigMgr->GetOption<float>("Rate.XP.Kill", 1.0f);
    _rate_values[RATE_XP_BG_KILL_AV]               = sConfigMgr->GetOption<float>("Rate.XP.BattlegroundKillAV", 1.0f);
    _rate_values[RATE_XP_BG_KILL_WSG]              = sConfigMgr->GetOption<float>("Rate.XP.BattlegroundKillWSG", 1.0f);
    _rate_values[RATE_XP_BG_KILL_AB]               = sConfigMgr->GetOption<float>("Rate.XP.BattlegroundKillAB", 1.0f);
    _rate_values[RATE_XP_BG_KILL_EOTS]             = sConfigMgr->GetOption<float>("Rate.XP.BattlegroundKillEOTS", 1.0f);
    _rate_values[RATE_XP_BG_KILL_SOTA]             = sConfigMgr->GetOption<float>("Rate.XP.BattlegroundKillSOTA", 1.0f);
    _rate_values[RATE_XP_BG_KILL_IC]               = sConfigMgr->GetOption<float>("Rate.XP.BattlegroundKillIC", 1.0f);
    _rate_values[RATE_XP_QUEST]                    = sConfigMgr->GetOption<float>("Rate.XP.Quest", 1.0f);
    _rate_values[RATE_XP_QUEST_DF]                 = sConfigMgr->GetOption<float>("Rate.XP.Quest.DF", 1.0f);
    _rate_values[RATE_XP_EXPLORE]                  = sConfigMgr->GetOption<float>("Rate.XP.Explore", 1.0f);
    _rate_values[RATE_XP_PET]                      = sConfigMgr->GetOption<float>("Rate.XP.Pet", 1.0f);
    _rate_values[RATE_XP_PET_NEXT_LEVEL]           = sConfigMgr->GetOption<float>("Rate.Pet.LevelXP", 0.05f);
    _rate_values[RATE_REPAIRCOST]                  = sConfigMgr->GetOption<float>("Rate.RepairCost", 1.0f);

    _rate_values[RATE_SELLVALUE_ITEM_POOR]         = sConfigMgr->GetOption<float>("Rate.SellValue.Item.Poor", 1.0f);
    _rate_values[RATE_SELLVALUE_ITEM_NORMAL]       = sConfigMgr->GetOption<float>("Rate.SellValue.Item.Normal", 1.0f);
    _rate_values[RATE_SELLVALUE_ITEM_UNCOMMON]     = sConfigMgr->GetOption<float>("Rate.SellValue.Item.Uncommon", 1.0f);
    _rate_values[RATE_SELLVALUE_ITEM_RARE]         = sConfigMgr->GetOption<float>("Rate.SellValue.Item.Rare", 1.0f);
    _rate_values[RATE_SELLVALUE_ITEM_EPIC]         = sConfigMgr->GetOption<float>("Rate.SellValue.Item.Epic", 1.0f);
    _rate_values[RATE_SELLVALUE_ITEM_LEGENDARY]    = sConfigMgr->GetOption<float>("Rate.SellValue.Item.Legendary", 1.0f);
    _rate_values[RATE_SELLVALUE_ITEM_ARTIFACT]     = sConfigMgr->GetOption<float>("Rate.SellValue.Item.Artifact", 1.0f);
    _rate_values[RATE_SELLVALUE_ITEM_HEIRLOOM]     = sConfigMgr->GetOption<float>("Rate.SellValue.Item.Heirloom", 1.0f);

    _rate_values[ RATE_BUYVALUE_ITEM_POOR]         = sConfigMgr->GetOption<float>("Rate.BuyValue.Item.Poor", 1.0f);
    _rate_values[ RATE_BUYVALUE_ITEM_NORMAL]       = sConfigMgr->GetOption<float>("Rate.BuyValue.Item.Normal", 1.0f);
    _rate_values[ RATE_BUYVALUE_ITEM_UNCOMMON]     = sConfigMgr->GetOption<float>("Rate.BuyValue.Item.Uncommon", 1.0f);
    _rate_values[ RATE_BUYVALUE_ITEM_RARE]         = sConfigMgr->GetOption<float>("Rate.BuyValue.Item.Rare", 1.0f);
    _rate_values[ RATE_BUYVALUE_ITEM_EPIC]         = sConfigMgr->GetOption<float>("Rate.BuyValue.Item.Epic", 1.0f);
    _rate_values[ RATE_BUYVALUE_ITEM_LEGENDARY]    = sConfigMgr->GetOption<float>("Rate.BuyValue.Item.Legendary", 1.0f);
    _rate_values[RATE_BUYVALUE_ITEM_ARTIFACT]      = sConfigMgr->GetOption<float>("Rate.BuyValue.Item.Artifact", 1.0f);
    _rate_values[RATE_BUYVALUE_ITEM_HEIRLOOM]      = sConfigMgr->GetOption<float>("Rate.BuyValue.Item.Heirloom", 1.0f);

    if (_rate_values[RATE_REPAIRCOST] < 0.0f)
    {
        LOG_ERROR("server.loading", "Rate.RepairCost ({}) must be >=0. Using 0.0 instead.", _rate_values[RATE_REPAIRCOST]);
        _rate_values[RATE_REPAIRCOST] = 0.0f;
    }
    _rate_values[RATE_REPUTATION_GAIN]                      = sConfigMgr->GetOption<float>("Rate.Reputation.Gain", 1.0f);
    _rate_values[RATE_REPUTATION_LOWLEVEL_KILL]             = sConfigMgr->GetOption<float>("Rate.Reputation.LowLevel.Kill", 1.0f);
    _rate_values[RATE_REPUTATION_LOWLEVEL_QUEST]            = sConfigMgr->GetOption<float>("Rate.Reputation.LowLevel.Quest", 1.0f);
    _rate_values[RATE_REPUTATION_RECRUIT_A_FRIEND_BONUS]    = sConfigMgr->GetOption<float>("Rate.Reputation.RecruitAFriendBonus", 0.1f);
    _rate_values[RATE_CREATURE_NORMAL_DAMAGE]               = sConfigMgr->GetOption<float>("Rate.Creature.Normal.Damage", 1.0f);
    _rate_values[RATE_CREATURE_ELITE_ELITE_DAMAGE]          = sConfigMgr->GetOption<float>("Rate.Creature.Elite.Elite.Damage", 1.0f);
    _rate_values[RATE_CREATURE_ELITE_RAREELITE_DAMAGE]      = sConfigMgr->GetOption<float>("Rate.Creature.Elite.RAREELITE.Damage", 1.0f);
    _rate_values[RATE_CREATURE_ELITE_WORLDBOSS_DAMAGE]      = sConfigMgr->GetOption<float>("Rate.Creature.Elite.WORLDBOSS.Damage", 1.0f);
    _rate_values[RATE_CREATURE_ELITE_RARE_DAMAGE]           = sConfigMgr->GetOption<float>("Rate.Creature.Elite.RARE.Damage", 1.0f);
    _rate_values[RATE_CREATURE_NORMAL_HP]                   = sConfigMgr->GetOption<float>("Rate.Creature.Normal.HP", 1.0f);
    _rate_values[RATE_CREATURE_ELITE_ELITE_HP]              = sConfigMgr->GetOption<float>("Rate.Creature.Elite.Elite.HP", 1.0f);
    _rate_values[RATE_CREATURE_ELITE_RAREELITE_HP]          = sConfigMgr->GetOption<float>("Rate.Creature.Elite.RAREELITE.HP", 1.0f);
    _rate_values[RATE_CREATURE_ELITE_WORLDBOSS_HP]          = sConfigMgr->GetOption<float>("Rate.Creature.Elite.WORLDBOSS.HP", 1.0f);
    _rate_values[RATE_CREATURE_ELITE_RARE_HP]               = sConfigMgr->GetOption<float>("Rate.Creature.Elite.RARE.HP", 1.0f);
    _rate_values[RATE_CREATURE_NORMAL_SPELLDAMAGE]          = sConfigMgr->GetOption<float>("Rate.Creature.Normal.SpellDamage", 1.0f);
    _rate_values[RATE_CREATURE_ELITE_ELITE_SPELLDAMAGE]     = sConfigMgr->GetOption<float>("Rate.Creature.Elite.Elite.SpellDamage", 1.0f);
    _rate_values[RATE_CREATURE_ELITE_RAREELITE_SPELLDAMAGE] = sConfigMgr->GetOption<float>("Rate.Creature.Elite.RAREELITE.SpellDamage", 1.0f);
    _rate_values[RATE_CREATURE_ELITE_WORLDBOSS_SPELLDAMAGE] = sConfigMgr->GetOption<float>("Rate.Creature.Elite.WORLDBOSS.SpellDamage", 1.0f);
    _rate_values[RATE_CREATURE_ELITE_RARE_SPELLDAMAGE]      = sConfigMgr->GetOption<float>("Rate.Creature.Elite.RARE.SpellDamage", 1.0f);
    _rate_values[RATE_CREATURE_AGGRO]                       = sConfigMgr->GetOption<float>("Rate.Creature.Aggro", 1.0f);
    _rate_values[RATE_REST_INGAME]                          = sConfigMgr->GetOption<float>("Rate.Rest.InGame", 1.0f);
    _rate_values[RATE_REST_OFFLINE_IN_TAVERN_OR_CITY]       = sConfigMgr->GetOption<float>("Rate.Rest.Offline.InTavernOrCity", 1.0f);
    _rate_values[RATE_REST_OFFLINE_IN_WILDERNESS]           = sConfigMgr->GetOption<float>("Rate.Rest.Offline.InWilderness", 1.0f);
    _rate_values[RATE_DAMAGE_FALL]                          = sConfigMgr->GetOption<float>("Rate.Damage.Fall", 1.0f);
    _rate_values[RATE_AUCTION_TIME]                         = sConfigMgr->GetOption<float>("Rate.Auction.Time", 1.0f);
    _rate_values[RATE_AUCTION_DEPOSIT]                      = sConfigMgr->GetOption<float>("Rate.Auction.Deposit", 1.0f);
    _rate_values[RATE_AUCTION_CUT]                          = sConfigMgr->GetOption<float>("Rate.Auction.Cut", 1.0f);
    _rate_values[RATE_HONOR]                                = sConfigMgr->GetOption<float>("Rate.Honor", 1.0f);
    _rate_values[RATE_ARENA_POINTS]                         = sConfigMgr->GetOption<float>("Rate.ArenaPoints", 1.0f);
    _rate_values[RATE_INSTANCE_RESET_TIME]                  = sConfigMgr->GetOption<float>("Rate.InstanceResetTime", 1.0f);

    _rate_values[RATE_MISS_CHANCE_MULTIPLIER_TARGET_CREATURE]       = sConfigMgr->GetOption<float>("Rate.MissChanceMultiplier.TargetCreature", 11.0f);
    _rate_values[RATE_MISS_CHANCE_MULTIPLIER_TARGET_PLAYER]         = sConfigMgr->GetOption<float>("Rate.MissChanceMultiplier.TargetPlayer", 7.0f);
    _bool_configs[CONFIG_MISS_CHANCE_MULTIPLIER_ONLY_FOR_PLAYERS] = sConfigMgr->GetOption<bool>("Rate.MissChanceMultiplier.OnlyAffectsPlayer", false);

    _rate_values[RATE_TALENT]                               = sConfigMgr->GetOption<float>("Rate.Talent", 1.0f);
    if (_rate_values[RATE_TALENT] < 0.0f)
    {
        LOG_ERROR("server.loading", "Rate.Talent ({}) must be > 0. Using 1 instead.", _rate_values[RATE_TALENT]);
        _rate_values[RATE_TALENT] = 1.0f;
    }
    _rate_values[RATE_TALENT_PET] = sConfigMgr->GetOption<float>("Rate.Talent.Pet", 1.0f);
    if (_rate_values[RATE_TALENT_PET] < 0.0f)
    {
        LOG_ERROR("server.loading", "Rate.Talent.Pet ({}) must be > 0. Using 1 instead.", _rate_values[RATE_TALENT_PET]);
        _rate_values[RATE_TALENT_PET] = 1.0f;
    }
    _rate_values[RATE_MOVESPEED] = sConfigMgr->GetOption<float>("Rate.MoveSpeed", 1.0f);
    if (_rate_values[RATE_MOVESPEED] < 0)
    {
        LOG_ERROR("server.loading", "Rate.MoveSpeed ({}) must be > 0. Using 1 instead.", _rate_values[RATE_MOVESPEED]);
        _rate_values[RATE_MOVESPEED] = 1.0f;
    }
    for (uint8 i = 0; i < MAX_MOVE_TYPE; ++i) playerBaseMoveSpeed[i] = baseMoveSpeed[i] * _rate_values[RATE_MOVESPEED];
    _rate_values[RATE_CORPSE_DECAY_LOOTED] = sConfigMgr->GetOption<float>("Rate.Corpse.Decay.Looted", 0.5f);

    _rate_values[RATE_DURABILITY_LOSS_ON_DEATH]  = sConfigMgr->GetOption<float>("DurabilityLoss.OnDeath", 10.0f);
    if (_rate_values[RATE_DURABILITY_LOSS_ON_DEATH] < 0.0f)
    {
        LOG_ERROR("server.loading", "DurabilityLoss.OnDeath ({}) must be >=0. Using 0.0 instead.", _rate_values[RATE_DURABILITY_LOSS_ON_DEATH]);
        _rate_values[RATE_DURABILITY_LOSS_ON_DEATH] = 0.0f;
    }
    if (_rate_values[RATE_DURABILITY_LOSS_ON_DEATH] > 100.0f)
    {
        LOG_ERROR("server.loading", "DurabilityLoss.OnDeath ({}) must be <= 100. Using 100.0 instead.", _rate_values[RATE_DURABILITY_LOSS_ON_DEATH]);
        _rate_values[RATE_DURABILITY_LOSS_ON_DEATH] = 0.0f;
    }
    _rate_values[RATE_DURABILITY_LOSS_ON_DEATH] = _rate_values[RATE_DURABILITY_LOSS_ON_DEATH] / 100.0f;

    _rate_values[RATE_DURABILITY_LOSS_DAMAGE] = sConfigMgr->GetOption<float>("DurabilityLossChance.Damage", 0.5f);
    if (_rate_values[RATE_DURABILITY_LOSS_DAMAGE] < 0.0f)
    {
        LOG_ERROR("server.loading", "DurabilityLossChance.Damage ({}) must be >=0. Using 0.0 instead.", _rate_values[RATE_DURABILITY_LOSS_DAMAGE]);
        _rate_values[RATE_DURABILITY_LOSS_DAMAGE] = 0.0f;
    }
    _rate_values[RATE_DURABILITY_LOSS_ABSORB] = sConfigMgr->GetOption<float>("DurabilityLossChance.Absorb", 0.5f);
    if (_rate_values[RATE_DURABILITY_LOSS_ABSORB] < 0.0f)
    {
        LOG_ERROR("server.loading", "DurabilityLossChance.Absorb ({}) must be >=0. Using 0.0 instead.", _rate_values[RATE_DURABILITY_LOSS_ABSORB]);
        _rate_values[RATE_DURABILITY_LOSS_ABSORB] = 0.0f;
    }
    _rate_values[RATE_DURABILITY_LOSS_PARRY] = sConfigMgr->GetOption<float>("DurabilityLossChance.Parry", 0.05f);
    if (_rate_values[RATE_DURABILITY_LOSS_PARRY] < 0.0f)
    {
        LOG_ERROR("server.loading", "DurabilityLossChance.Parry ({}) must be >=0. Using 0.0 instead.", _rate_values[RATE_DURABILITY_LOSS_PARRY]);
        _rate_values[RATE_DURABILITY_LOSS_PARRY] = 0.0f;
    }
    _rate_values[RATE_DURABILITY_LOSS_BLOCK] = sConfigMgr->GetOption<float>("DurabilityLossChance.Block", 0.05f);
    if (_rate_values[RATE_DURABILITY_LOSS_BLOCK] < 0.0f)
    {
        LOG_ERROR("server.loading", "DurabilityLossChance.Block ({}) must be >=0. Using 0.0 instead.", _rate_values[RATE_DURABILITY_LOSS_BLOCK]);
        _rate_values[RATE_DURABILITY_LOSS_BLOCK] = 0.0f;
    }

    ///- Read other configuration items from the config file

    _bool_configs[CONFIG_DURABILITY_LOSS_IN_PVP] = sConfigMgr->GetOption<bool>("DurabilityLoss.InPvP", false);

    _int_configs[CONFIG_COMPRESSION] = sConfigMgr->GetOption<int32>("Compression", 1);
    if (_int_configs[CONFIG_COMPRESSION] < 1 || _int_configs[CONFIG_COMPRESSION] > 9)
    {
        LOG_ERROR("server.loading", "Compression level ({}) must be in range 1..9. Using default compression level (1).", _int_configs[CONFIG_COMPRESSION]);
        _int_configs[CONFIG_COMPRESSION] = 1;
    }
    _bool_configs[CONFIG_ADDON_CHANNEL]                   = sConfigMgr->GetOption<bool>("AddonChannel", true);
    _bool_configs[CONFIG_CLEAN_CHARACTER_DB]              = sConfigMgr->GetOption<bool>("CleanCharacterDB", false);
    _int_configs[CONFIG_PERSISTENT_CHARACTER_CLEAN_FLAGS] = sConfigMgr->GetOption<int32>("PersistentCharacterCleanFlags", 0);
    _int_configs[CONFIG_CHAT_CHANNEL_LEVEL_REQ]           = sConfigMgr->GetOption<int32>("ChatLevelReq.Channel", 1);
    _int_configs[CONFIG_CHAT_WHISPER_LEVEL_REQ]           = sConfigMgr->GetOption<int32>("ChatLevelReq.Whisper", 1);
    _int_configs[CONFIG_CHAT_SAY_LEVEL_REQ]               = sConfigMgr->GetOption<int32>("ChatLevelReq.Say", 1);
    _int_configs[CONFIG_PARTY_LEVEL_REQ]                  = sConfigMgr->GetOption<int32>("PartyLevelReq", 1);
    _int_configs[CONFIG_TRADE_LEVEL_REQ]                  = sConfigMgr->GetOption<int32>("LevelReq.Trade", 1);
    _int_configs[CONFIG_TICKET_LEVEL_REQ]                 = sConfigMgr->GetOption<int32>("LevelReq.Ticket", 1);
    _int_configs[CONFIG_AUCTION_LEVEL_REQ]                = sConfigMgr->GetOption<int32>("LevelReq.Auction", 1);
    _int_configs[CONFIG_MAIL_LEVEL_REQ]                   = sConfigMgr->GetOption<int32>("LevelReq.Mail", 1);
    _bool_configs[CONFIG_ALLOW_PLAYER_COMMANDS]           = sConfigMgr->GetOption<bool>("AllowPlayerCommands", 1);
    _bool_configs[CONFIG_PRESERVE_CUSTOM_CHANNELS]        = sConfigMgr->GetOption<bool>("PreserveCustomChannels", false);
    _int_configs[CONFIG_PRESERVE_CUSTOM_CHANNEL_DURATION] = sConfigMgr->GetOption<int32>("PreserveCustomChannelDuration", 14);
    _int_configs[CONFIG_INTERVAL_SAVE]                    = sConfigMgr->GetOption<int32>("PlayerSaveInterval", 15 * MINUTE * IN_MILLISECONDS);
    _int_configs[CONFIG_INTERVAL_DISCONNECT_TOLERANCE]    = sConfigMgr->GetOption<int32>("DisconnectToleranceInterval", 0);
    _bool_configs[CONFIG_STATS_SAVE_ONLY_ON_LOGOUT]       = sConfigMgr->GetOption<bool>("PlayerSave.Stats.SaveOnlyOnLogout", true);

    _int_configs[CONFIG_MIN_LEVEL_STAT_SAVE] = sConfigMgr->GetOption<int32>("PlayerSave.Stats.MinLevel", 0);
    if (_int_configs[CONFIG_MIN_LEVEL_STAT_SAVE] > MAX_LEVEL || int32(_int_configs[CONFIG_MIN_LEVEL_STAT_SAVE]) < 0)
    {
        LOG_ERROR("server.loading", "PlayerSave.Stats.MinLevel ({}) must be in range 0..80. Using default, do not save character stats (0).", _int_configs[CONFIG_MIN_LEVEL_STAT_SAVE]);
        _int_configs[CONFIG_MIN_LEVEL_STAT_SAVE] = 0;
    }

    _int_configs[CONFIG_INTERVAL_MAPUPDATE] = sConfigMgr->GetOption<int32>("MapUpdateInterval", 10);
    if (_int_configs[CONFIG_INTERVAL_MAPUPDATE] < MIN_MAP_UPDATE_DELAY)
    {
        LOG_ERROR("server.loading", "MapUpdateInterval ({}) must be greater {}. Use this minimal value.", _int_configs[CONFIG_INTERVAL_MAPUPDATE], MIN_MAP_UPDATE_DELAY);
        _int_configs[CONFIG_INTERVAL_MAPUPDATE] = MIN_MAP_UPDATE_DELAY;
    }
    if (reload)
        sMapMgr->SetMapUpdateInterval(_int_configs[CONFIG_INTERVAL_MAPUPDATE]);

    _int_configs[CONFIG_INTERVAL_CHANGEWEATHER] = sConfigMgr->GetOption<int32>("ChangeWeatherInterval", 10 * MINUTE * IN_MILLISECONDS);

    if (reload)
    {
        uint32 val = sConfigMgr->GetOption<int32>("WorldServerPort", 8085);
        if (val != _int_configs[CONFIG_PORT_WORLD])
            LOG_ERROR("server.loading", "WorldServerPort option can't be changed at worldserver.conf reload, using current value ({}).", _int_configs[CONFIG_PORT_WORLD]);
    }
    else
        _int_configs[CONFIG_PORT_WORLD] = sConfigMgr->GetOption<int32>("WorldServerPort", 8085);

    _bool_configs[CONFIG_CLOSE_IDLE_CONNECTIONS]   = sConfigMgr->GetOption<bool>("CloseIdleConnections", true);
    _int_configs[CONFIG_SOCKET_TIMEOUTTIME]        = sConfigMgr->GetOption<int32>("SocketTimeOutTime", 900000);
    _int_configs[CONFIG_SOCKET_TIMEOUTTIME_ACTIVE] = sConfigMgr->GetOption<int32>("SocketTimeOutTimeActive", 60000);
    _int_configs[CONFIG_SESSION_ADD_DELAY]         = sConfigMgr->GetOption<int32>("SessionAddDelay", 10000);

    _float_configs[CONFIG_GROUP_XP_DISTANCE]             = sConfigMgr->GetOption<float>("MaxGroupXPDistance", 74.0f);
    _float_configs[CONFIG_MAX_RECRUIT_A_FRIEND_DISTANCE] = sConfigMgr->GetOption<float>("MaxRecruitAFriendBonusDistance", 100.0f);

    /// \todo Add MonsterSight in worldserver.conf or put it as define
    _float_configs[CONFIG_SIGHT_MONSTER] = sConfigMgr->GetOption<float>("MonsterSight", 50);

    if (reload)
    {
        uint32 val = sConfigMgr->GetOption<int32>("GameType", 0);
        if (val != _int_configs[CONFIG_GAME_TYPE])
            LOG_ERROR("server.loading", "GameType option can't be changed at worldserver.conf reload, using current value ({}).", _int_configs[CONFIG_GAME_TYPE]);
    }
    else
        _int_configs[CONFIG_GAME_TYPE] = sConfigMgr->GetOption<int32>("GameType", 0);

    if (reload)
    {
        uint32 val = sConfigMgr->GetOption<int32>("RealmZone", REALM_ZONE_DEVELOPMENT);
        if (val != _int_configs[CONFIG_REALM_ZONE])
            LOG_ERROR("server.loading", "RealmZone option can't be changed at worldserver.conf reload, using current value ({}).", _int_configs[CONFIG_REALM_ZONE]);
    }
    else
        _int_configs[CONFIG_REALM_ZONE] = sConfigMgr->GetOption<int32>("RealmZone", REALM_ZONE_DEVELOPMENT);

    _bool_configs[CONFIG_STRICT_NAMES_RESERVED]               = sConfigMgr->GetOption<bool>  ("StrictNames.Reserved", true);
    _bool_configs[CONFIG_STRICT_NAMES_PROFANITY]              = sConfigMgr->GetOption<bool>  ("StrictNames.Profanity", true);
    _int_configs[CONFIG_STRICT_PLAYER_NAMES]                  = sConfigMgr->GetOption<int32> ("StrictPlayerNames",  0);
    _int_configs[CONFIG_STRICT_CHARTER_NAMES]                 = sConfigMgr->GetOption<int32> ("StrictCharterNames", 0);
    _int_configs[CONFIG_STRICT_CHANNEL_NAMES]                 = sConfigMgr->GetOption<int32> ("StrictChannelNames", 0);
    _int_configs[CONFIG_STRICT_PET_NAMES]                     = sConfigMgr->GetOption<int32> ("StrictPetNames",     0);

    _bool_configs[CONFIG_ALLOW_TWO_SIDE_ACCOUNTS]             = sConfigMgr->GetOption<bool>("AllowTwoSide.Accounts", true);
    _bool_configs[CONFIG_ALLOW_TWO_SIDE_INTERACTION_CALENDAR] = sConfigMgr->GetOption<bool>("AllowTwoSide.Interaction.Calendar", false);
    _bool_configs[CONFIG_ALLOW_TWO_SIDE_INTERACTION_CHAT]     = sConfigMgr->GetOption<bool>("AllowTwoSide.Interaction.Chat", false);
    _bool_configs[CONFIG_ALLOW_TWO_SIDE_INTERACTION_CHANNEL]  = sConfigMgr->GetOption<bool>("AllowTwoSide.Interaction.Channel", false);
    _bool_configs[CONFIG_ALLOW_TWO_SIDE_INTERACTION_GROUP]    = sConfigMgr->GetOption<bool>("AllowTwoSide.Interaction.Group", false);
    _bool_configs[CONFIG_ALLOW_TWO_SIDE_INTERACTION_GUILD]    = sConfigMgr->GetOption<bool>("AllowTwoSide.Interaction.Guild", false);
    _bool_configs[CONFIG_ALLOW_TWO_SIDE_INTERACTION_ARENA]    = sConfigMgr->GetOption<bool>("AllowTwoSide.Interaction.Arena", false);
    _bool_configs[CONFIG_ALLOW_TWO_SIDE_INTERACTION_AUCTION]  = sConfigMgr->GetOption<bool>("AllowTwoSide.Interaction.Auction", false);
    _bool_configs[CONFIG_ALLOW_TWO_SIDE_INTERACTION_MAIL]     = sConfigMgr->GetOption<bool>("AllowTwoSide.Interaction.Mail", false);
    _bool_configs[CONFIG_ALLOW_TWO_SIDE_WHO_LIST]             = sConfigMgr->GetOption<bool>("AllowTwoSide.WhoList", false);
    _bool_configs[CONFIG_ALLOW_TWO_SIDE_ADD_FRIEND]           = sConfigMgr->GetOption<bool>("AllowTwoSide.AddFriend", false);
    _bool_configs[CONFIG_ALLOW_TWO_SIDE_TRADE]                = sConfigMgr->GetOption<bool>("AllowTwoSide.Trade", false);
    _bool_configs[CONFIG_ALLOW_TWO_SIDE_INTERACTION_EMOTE]    = sConfigMgr->GetOption<bool>("AllowTwoSide.Interaction.Emote", false);

    _int_configs[CONFIG_MIN_PLAYER_NAME] = sConfigMgr->GetOption<int32> ("MinPlayerName",  2);
    if (_int_configs[CONFIG_MIN_PLAYER_NAME] < 1 || _int_configs[CONFIG_MIN_PLAYER_NAME] > MAX_PLAYER_NAME)
    {
        LOG_ERROR("server.loading", "MinPlayerName ({}) must be in range 1..{}. Set to 2.", _int_configs[CONFIG_MIN_PLAYER_NAME], MAX_PLAYER_NAME);
        _int_configs[CONFIG_MIN_PLAYER_NAME] = 2;
    }

    _int_configs[CONFIG_MIN_CHARTER_NAME] = sConfigMgr->GetOption<int32> ("MinCharterName", 2);
    if (_int_configs[CONFIG_MIN_CHARTER_NAME] < 1 || _int_configs[CONFIG_MIN_CHARTER_NAME] > MAX_CHARTER_NAME)
    {
        LOG_ERROR("server.loading", "MinCharterName ({}) must be in range 1..{}. Set to 2.", _int_configs[CONFIG_MIN_CHARTER_NAME], MAX_CHARTER_NAME);
        _int_configs[CONFIG_MIN_CHARTER_NAME] = 2;
    }

    _int_configs[CONFIG_MIN_PET_NAME] = sConfigMgr->GetOption<int32> ("MinPetName",     2);
    if (_int_configs[CONFIG_MIN_PET_NAME] < 1 || _int_configs[CONFIG_MIN_PET_NAME] > MAX_PET_NAME)
    {
        LOG_ERROR("server.loading", "MinPetName ({}) must be in range 1..{}. Set to 2.", _int_configs[CONFIG_MIN_PET_NAME], MAX_PET_NAME);
        _int_configs[CONFIG_MIN_PET_NAME] = 2;
    }

    _int_configs[CONFIG_CHARTER_COST_GUILD]     = sConfigMgr->GetOption<int32>("Guild.CharterCost", 1000);
    _int_configs[CONFIG_CHARTER_COST_ARENA_2v2] = sConfigMgr->GetOption<int32>("ArenaTeam.CharterCost.2v2", 800000);
    _int_configs[CONFIG_CHARTER_COST_ARENA_3v3] = sConfigMgr->GetOption<int32>("ArenaTeam.CharterCost.3v3", 1200000);
    _int_configs[CONFIG_CHARTER_COST_ARENA_5v5] = sConfigMgr->GetOption<int32>("ArenaTeam.CharterCost.5v5", 2000000);

    _int_configs[CONFIG_MAX_WHO_LIST_RETURN] = sConfigMgr->GetOption<int32>("MaxWhoListReturns", 49);

    _int_configs[CONFIG_CHARACTER_CREATING_DISABLED]           = sConfigMgr->GetOption<int32>("CharacterCreating.Disabled", 0);
    _int_configs[CONFIG_CHARACTER_CREATING_DISABLED_RACEMASK]  = sConfigMgr->GetOption<int32>("CharacterCreating.Disabled.RaceMask", 0);

    _int_configs[CONFIG_CHARACTER_CREATING_DISABLED_CLASSMASK] = sConfigMgr->GetOption<int32>("CharacterCreating.Disabled.ClassMask", 0);

    _int_configs[CONFIG_CHARACTERS_PER_REALM] = sConfigMgr->GetOption<int32>("CharactersPerRealm", 10);
    if (_int_configs[CONFIG_CHARACTERS_PER_REALM] < 1 || _int_configs[CONFIG_CHARACTERS_PER_REALM] > 10)
    {
        LOG_ERROR("server.loading", "CharactersPerRealm ({}) must be in range 1..10. Set to 10.", _int_configs[CONFIG_CHARACTERS_PER_REALM]);
        _int_configs[CONFIG_CHARACTERS_PER_REALM] = 10;
    }

    // must be after CONFIG_CHARACTERS_PER_REALM
    _int_configs[CONFIG_CHARACTERS_PER_ACCOUNT] = sConfigMgr->GetOption<int32>("CharactersPerAccount", 50);
    if (_int_configs[CONFIG_CHARACTERS_PER_ACCOUNT] < _int_configs[CONFIG_CHARACTERS_PER_REALM])
    {
        LOG_ERROR("server.loading", "CharactersPerAccount ({}) can't be less than CharactersPerRealm ({}).", _int_configs[CONFIG_CHARACTERS_PER_ACCOUNT], _int_configs[CONFIG_CHARACTERS_PER_REALM]);
        _int_configs[CONFIG_CHARACTERS_PER_ACCOUNT] = _int_configs[CONFIG_CHARACTERS_PER_REALM];
    }

    _int_configs[CONFIG_HEROIC_CHARACTERS_PER_REALM] = sConfigMgr->GetOption<int32>("HeroicCharactersPerRealm", 1);
    if (int32(_int_configs[CONFIG_HEROIC_CHARACTERS_PER_REALM]) < 0 || _int_configs[CONFIG_HEROIC_CHARACTERS_PER_REALM] > 10)
    {
        LOG_ERROR("server.loading", "HeroicCharactersPerRealm ({}) must be in range 0..10. Set to 1.", _int_configs[CONFIG_HEROIC_CHARACTERS_PER_REALM]);
        _int_configs[CONFIG_HEROIC_CHARACTERS_PER_REALM] = 1;
    }

    _int_configs[CONFIG_CHARACTER_CREATING_MIN_LEVEL_FOR_HEROIC_CHARACTER] = sConfigMgr->GetOption<int32>("CharacterCreating.MinLevelForHeroicCharacter", 55);

    _int_configs[CONFIG_SKIP_CINEMATICS] = sConfigMgr->GetOption<int32>("SkipCinematics", 0);
    if (int32(_int_configs[CONFIG_SKIP_CINEMATICS]) < 0 || _int_configs[CONFIG_SKIP_CINEMATICS] > 2)
    {
        LOG_ERROR("server.loading", "SkipCinematics ({}) must be in range 0..2. Set to 0.", _int_configs[CONFIG_SKIP_CINEMATICS]);
        _int_configs[CONFIG_SKIP_CINEMATICS] = 0;
    }

    if (reload)
    {
        uint32 val = sConfigMgr->GetOption<int32>("MaxPlayerLevel", DEFAULT_MAX_LEVEL);
        if (val != _int_configs[CONFIG_MAX_PLAYER_LEVEL])
            LOG_ERROR("server.loading", "MaxPlayerLevel option can't be changed at config reload, using current value ({}).", _int_configs[CONFIG_MAX_PLAYER_LEVEL]);
    }
    else
        _int_configs[CONFIG_MAX_PLAYER_LEVEL] = sConfigMgr->GetOption<int32>("MaxPlayerLevel", DEFAULT_MAX_LEVEL);

    if (_int_configs[CONFIG_MAX_PLAYER_LEVEL] > MAX_LEVEL || _int_configs[CONFIG_MAX_PLAYER_LEVEL] < 1)
    {
        LOG_ERROR("server.loading", "MaxPlayerLevel ({}) must be in range 1..{}. Set to {}.", _int_configs[CONFIG_MAX_PLAYER_LEVEL], MAX_LEVEL, MAX_LEVEL);
        _int_configs[CONFIG_MAX_PLAYER_LEVEL] = MAX_LEVEL;
    }

    _int_configs[CONFIG_MIN_DUALSPEC_LEVEL] = sConfigMgr->GetOption<int32>("MinDualSpecLevel", 40);

    _int_configs[CONFIG_START_PLAYER_LEVEL] = sConfigMgr->GetOption<int32>("StartPlayerLevel", 1);
    if (_int_configs[CONFIG_START_PLAYER_LEVEL] < 1 || _int_configs[CONFIG_START_PLAYER_LEVEL] > _int_configs[CONFIG_MAX_PLAYER_LEVEL])
    {
        LOG_ERROR("server.loading", "StartPlayerLevel ({}) must be in range 1..MaxPlayerLevel({}). Set to 1.", _int_configs[CONFIG_START_PLAYER_LEVEL], _int_configs[CONFIG_MAX_PLAYER_LEVEL]);
        _int_configs[CONFIG_START_PLAYER_LEVEL] = 1;
    }

    _int_configs[CONFIG_START_HEROIC_PLAYER_LEVEL] = sConfigMgr->GetOption<int32>("StartHeroicPlayerLevel", 55);
    if (_int_configs[CONFIG_START_HEROIC_PLAYER_LEVEL] < 1 || _int_configs[CONFIG_START_HEROIC_PLAYER_LEVEL] > _int_configs[CONFIG_MAX_PLAYER_LEVEL])
    {
        LOG_ERROR("server.loading", "StartHeroicPlayerLevel ({}) must be in range 1..MaxPlayerLevel({}). Set to 55.",
                       _int_configs[CONFIG_START_HEROIC_PLAYER_LEVEL], _int_configs[CONFIG_MAX_PLAYER_LEVEL]);
        _int_configs[CONFIG_START_HEROIC_PLAYER_LEVEL] = 55;
    }

    _int_configs[CONFIG_START_PLAYER_MONEY] = sConfigMgr->GetOption<int32>("StartPlayerMoney", 0);
    if (int32(_int_configs[CONFIG_START_PLAYER_MONEY]) < 0 || int32(_int_configs[CONFIG_START_PLAYER_MONEY]) > MAX_MONEY_AMOUNT)
    {
        LOG_ERROR("server.loading", "StartPlayerMoney ({}) must be in range 0..{}. Set to {}.", _int_configs[CONFIG_START_PLAYER_MONEY], MAX_MONEY_AMOUNT, 0);
        _int_configs[CONFIG_START_PLAYER_MONEY] = 0;
    }

    _int_configs[CONFIG_START_HEROIC_PLAYER_MONEY] = sConfigMgr->GetOption<int32>("StartHeroicPlayerMoney", 2000);
    if (int32(_int_configs[CONFIG_START_HEROIC_PLAYER_MONEY]) < 0 || int32(_int_configs[CONFIG_START_HEROIC_PLAYER_MONEY]) > MAX_MONEY_AMOUNT)
    {
        LOG_ERROR("server.loading", "StartHeroicPlayerMoney ({}) must be in range 0..{}. Set to {}.", _int_configs[CONFIG_START_HEROIC_PLAYER_MONEY], MAX_MONEY_AMOUNT, 2000);
        _int_configs[CONFIG_START_HEROIC_PLAYER_MONEY] = 2000;
    }

    _int_configs[CONFIG_MAX_HONOR_POINTS] = sConfigMgr->GetOption<int32>("MaxHonorPoints", 75000);
    if (int32(_int_configs[CONFIG_MAX_HONOR_POINTS]) < 0)
    {
        LOG_ERROR("server.loading", "MaxHonorPoints ({}) can't be negative. Set to 0.", _int_configs[CONFIG_MAX_HONOR_POINTS]);
        _int_configs[CONFIG_MAX_HONOR_POINTS] = 0;
    }

    _int_configs[CONFIG_MAX_HONOR_POINTS_MONEY_PER_POINT] = sConfigMgr->GetOption<int32>("MaxHonorPointsMoneyPerPoint", 0);
    if (int32(_int_configs[CONFIG_MAX_HONOR_POINTS_MONEY_PER_POINT]) < 0)
    {
        LOG_ERROR("server.loading", "MaxHonorPointsMoneyPerPoint ({}) can't be negative. Set to 0.", _int_configs[CONFIG_MAX_HONOR_POINTS_MONEY_PER_POINT]);
        _int_configs[CONFIG_MAX_HONOR_POINTS_MONEY_PER_POINT] = 0;
    }

    _int_configs[CONFIG_START_HONOR_POINTS] = sConfigMgr->GetOption<int32>("StartHonorPoints", 0);
    if (int32(_int_configs[CONFIG_START_HONOR_POINTS]) < 0 || int32(_int_configs[CONFIG_START_HONOR_POINTS]) > int32(_int_configs[CONFIG_MAX_HONOR_POINTS]))
    {
        LOG_ERROR("server.loading", "StartHonorPoints ({}) must be in range 0..MaxHonorPoints({}). Set to {}.",
                       _int_configs[CONFIG_START_HONOR_POINTS], _int_configs[CONFIG_MAX_HONOR_POINTS], 0);
        _int_configs[CONFIG_START_HONOR_POINTS] = 0;
    }

    _int_configs[CONFIG_MAX_ARENA_POINTS] = sConfigMgr->GetOption<int32>("MaxArenaPoints", 10000);
    if (int32(_int_configs[CONFIG_MAX_ARENA_POINTS]) < 0)
    {
        LOG_ERROR("server.loading", "MaxArenaPoints ({}) can't be negative. Set to 0.", _int_configs[CONFIG_MAX_ARENA_POINTS]);
        _int_configs[CONFIG_MAX_ARENA_POINTS] = 0;
    }

    _int_configs[CONFIG_START_ARENA_POINTS] = sConfigMgr->GetOption<int32>("StartArenaPoints", 0);
    if (int32(_int_configs[CONFIG_START_ARENA_POINTS]) < 0 || int32(_int_configs[CONFIG_START_ARENA_POINTS]) > int32(_int_configs[CONFIG_MAX_ARENA_POINTS]))
    {
        LOG_ERROR("server.loading", "StartArenaPoints ({}) must be in range 0..MaxArenaPoints({}). Set to {}.",
                       _int_configs[CONFIG_START_ARENA_POINTS], _int_configs[CONFIG_MAX_ARENA_POINTS], 0);
        _int_configs[CONFIG_START_ARENA_POINTS] = 0;
    }

    _int_configs[CONFIG_MAX_RECRUIT_A_FRIEND_BONUS_PLAYER_LEVEL] = sConfigMgr->GetOption<int32>("RecruitAFriend.MaxLevel", 60);
    if (_int_configs[CONFIG_MAX_RECRUIT_A_FRIEND_BONUS_PLAYER_LEVEL] > _int_configs[CONFIG_MAX_PLAYER_LEVEL]
        || int32(_int_configs[CONFIG_MAX_RECRUIT_A_FRIEND_BONUS_PLAYER_LEVEL]) < 0)
    {
        LOG_ERROR("server.loading", "RecruitAFriend.MaxLevel ({}) must be in the range 0..MaxLevel({}). Set to {}.",
                       _int_configs[CONFIG_MAX_RECRUIT_A_FRIEND_BONUS_PLAYER_LEVEL], _int_configs[CONFIG_MAX_PLAYER_LEVEL], 60);
        _int_configs[CONFIG_MAX_RECRUIT_A_FRIEND_BONUS_PLAYER_LEVEL] = 60;
    }

    _int_configs[CONFIG_MAX_RECRUIT_A_FRIEND_BONUS_PLAYER_LEVEL_DIFFERENCE] = sConfigMgr->GetOption<int32>("RecruitAFriend.MaxDifference", 4);
    _bool_configs[CONFIG_ALL_TAXI_PATHS] = sConfigMgr->GetOption<bool>("AllFlightPaths", false);
    _int_configs[CONFIG_INSTANT_TAXI]    = sConfigMgr->GetOption<int32>("InstantFlightPaths", 0);

    _bool_configs[CONFIG_INSTANCE_IGNORE_LEVEL]    = sConfigMgr->GetOption<bool>("Instance.IgnoreLevel", false);
    _bool_configs[CONFIG_INSTANCE_IGNORE_RAID]     = sConfigMgr->GetOption<bool>("Instance.IgnoreRaid", false);
    _bool_configs[CONFIG_INSTANCE_GMSUMMON_PLAYER] = sConfigMgr->GetOption<bool>("Instance.GMSummonPlayer", false);
    _bool_configs[CONFIG_INSTANCE_SHARED_ID]       = sConfigMgr->GetOption<bool>("Instance.SharedNormalHeroicId", false);

    _int_configs[CONFIG_INSTANCE_RESET_TIME_HOUR]               = sConfigMgr->GetOption<int32>("Instance.ResetTimeHour", 4);
    _int_configs[CONFIG_INSTANCE_RESET_TIME_RELATIVE_TIMESTAMP] = sConfigMgr->GetOption<int32>("Instance.ResetTimeRelativeTimestamp", 1135814400);
    _int_configs[CONFIG_INSTANCE_UNLOAD_DELAY]                  = sConfigMgr->GetOption<int32>("Instance.UnloadDelay", 30 * MINUTE * IN_MILLISECONDS);

    _int_configs[CONFIG_MAX_PRIMARY_TRADE_SKILL] = sConfigMgr->GetOption<int32>("MaxPrimaryTradeSkill", 2);
    _int_configs[CONFIG_MIN_PETITION_SIGNS]      = sConfigMgr->GetOption<int32>("MinPetitionSigns", 9);
    if (_int_configs[CONFIG_MIN_PETITION_SIGNS] > 9 || int32(_int_configs[CONFIG_MIN_PETITION_SIGNS]) < 0)
    {
        LOG_ERROR("server.loading", "MinPetitionSigns ({}) must be in range 0..9. Set to 9.", _int_configs[CONFIG_MIN_PETITION_SIGNS]);
        _int_configs[CONFIG_MIN_PETITION_SIGNS] = 9;
    }

    _int_configs[CONFIG_GM_LOGIN_STATE]        = sConfigMgr->GetOption<int32>("GM.LoginState", 2);
    _int_configs[CONFIG_GM_VISIBLE_STATE]      = sConfigMgr->GetOption<int32>("GM.Visible", 2);
    _int_configs[CONFIG_GM_CHAT]               = sConfigMgr->GetOption<int32>("GM.Chat", 2);
    _int_configs[CONFIG_GM_WHISPERING_TO]      = sConfigMgr->GetOption<int32>("GM.WhisperingTo", 2);

    _int_configs[CONFIG_GM_LEVEL_IN_GM_LIST]   = sConfigMgr->GetOption<int32>("GM.InGMList.Level", SEC_ADMINISTRATOR);
    _int_configs[CONFIG_GM_LEVEL_IN_WHO_LIST]  = sConfigMgr->GetOption<int32>("GM.InWhoList.Level", SEC_ADMINISTRATOR);
    _int_configs[CONFIG_START_GM_LEVEL]        = sConfigMgr->GetOption<int32>("GM.StartLevel", 1);
    if (_int_configs[CONFIG_START_GM_LEVEL] < _int_configs[CONFIG_START_PLAYER_LEVEL])
    {
        LOG_ERROR("server.loading", "GM.StartLevel ({}) must be in range StartPlayerLevel({})..{}. Set to {}.",
                       _int_configs[CONFIG_START_GM_LEVEL], _int_configs[CONFIG_START_PLAYER_LEVEL], MAX_LEVEL, _int_configs[CONFIG_START_PLAYER_LEVEL]);
        _int_configs[CONFIG_START_GM_LEVEL] = _int_configs[CONFIG_START_PLAYER_LEVEL];
    }
    else if (_int_configs[CONFIG_START_GM_LEVEL] > MAX_LEVEL)
    {
        LOG_ERROR("server.loading", "GM.StartLevel ({}) must be in range 1..{}. Set to {}.", _int_configs[CONFIG_START_GM_LEVEL], MAX_LEVEL, MAX_LEVEL);
        _int_configs[CONFIG_START_GM_LEVEL] = MAX_LEVEL;
    }
    _bool_configs[CONFIG_ALLOW_GM_GROUP]       = sConfigMgr->GetOption<bool>("GM.AllowInvite", false);
    _bool_configs[CONFIG_ALLOW_GM_FRIEND]      = sConfigMgr->GetOption<bool>("GM.AllowFriend", false);
    _bool_configs[CONFIG_GM_LOWER_SECURITY]    = sConfigMgr->GetOption<bool>("GM.LowerSecurity", false);
    _float_configs[CONFIG_CHANCE_OF_GM_SURVEY] = sConfigMgr->GetOption<float>("GM.TicketSystem.ChanceOfGMSurvey", 50.0f);

    _int_configs[CONFIG_GROUP_VISIBILITY]      = sConfigMgr->GetOption<int32>("Visibility.GroupMode", 1);

    _bool_configs[CONFIG_OBJECT_SPARKLES]      = sConfigMgr->GetOption<bool>("Visibility.ObjectSparkles", true);

    _bool_configs[CONFIG_LOW_LEVEL_REGEN_BOOST]      = sConfigMgr->GetOption<bool>("EnableLowLevelRegenBoost", true);

    _bool_configs[CONFIG_OBJECT_QUEST_MARKERS] = sConfigMgr->GetOption<bool>("Visibility.ObjectQuestMarkers", true);

    _int_configs[CONFIG_MAIL_DELIVERY_DELAY]   = sConfigMgr->GetOption<int32>("MailDeliveryDelay", HOUR);

    _int_configs[CONFIG_UPTIME_UPDATE]         = sConfigMgr->GetOption<int32>("UpdateUptimeInterval", 10);
    if (int32(_int_configs[CONFIG_UPTIME_UPDATE]) <= 0)
    {
        LOG_ERROR("server.loading", "UpdateUptimeInterval ({}) must be > 0, set to default 10.", _int_configs[CONFIG_UPTIME_UPDATE]);
        _int_configs[CONFIG_UPTIME_UPDATE] = 1;
    }

    if (reload)
    {
        _timers[WUPDATE_UPTIME].SetInterval(_int_configs[CONFIG_UPTIME_UPDATE]*MINUTE * IN_MILLISECONDS);
        _timers[WUPDATE_UPTIME].Reset();
    }

    // log db cleanup interval
    _int_configs[CONFIG_LOGDB_CLEARINTERVAL] = sConfigMgr->GetOption<int32>("LogDB.Opt.ClearInterval", 10);
    if (int32(_int_configs[CONFIG_LOGDB_CLEARINTERVAL]) <= 0)
    {
        LOG_ERROR("server.loading", "LogDB.Opt.ClearInterval ({}) must be > 0, set to default 10.", _int_configs[CONFIG_LOGDB_CLEARINTERVAL]);
        _int_configs[CONFIG_LOGDB_CLEARINTERVAL] = 10;
    }
    if (reload)
    {
        _timers[WUPDATE_CLEANDB].SetInterval(_int_configs[CONFIG_LOGDB_CLEARINTERVAL] * MINUTE * IN_MILLISECONDS);
        _timers[WUPDATE_CLEANDB].Reset();
    }
    _int_configs[CONFIG_LOGDB_CLEARTIME] = sConfigMgr->GetOption<int32>("LogDB.Opt.ClearTime", 1209600); // 14 days default
    LOG_INFO("server.loading", "Will clear `logs` table of entries older than {} seconds every {} minutes.",
                    _int_configs[CONFIG_LOGDB_CLEARTIME], _int_configs[CONFIG_LOGDB_CLEARINTERVAL]);

    _int_configs[CONFIG_TELEPORT_TIMEOUT_NEAR]             = sConfigMgr->GetOption<int32>("TeleportTimeoutNear", 25); // pussywizard
    _int_configs[CONFIG_TELEPORT_TIMEOUT_FAR]              = sConfigMgr->GetOption<int32>("TeleportTimeoutFar", 45); // pussywizard
    _int_configs[CONFIG_MAX_ALLOWED_MMR_DROP]              = sConfigMgr->GetOption<int32>("MaxAllowedMMRDrop", 500); // pussywizard
    _bool_configs[CONFIG_ENABLE_LOGIN_AFTER_DC]            = sConfigMgr->GetOption<bool>("EnableLoginAfterDC", true); // pussywizard
    _bool_configs[CONFIG_DONT_CACHE_RANDOM_MOVEMENT_PATHS] = sConfigMgr->GetOption<bool>("DontCacheRandomMovementPaths", false);

    _int_configs[CONFIG_SKILL_CHANCE_ORANGE] = sConfigMgr->GetOption<int32>("SkillChance.Orange", 100);
    _int_configs[CONFIG_SKILL_CHANCE_YELLOW] = sConfigMgr->GetOption<int32>("SkillChance.Yellow", 75);
    _int_configs[CONFIG_SKILL_CHANCE_GREEN]  = sConfigMgr->GetOption<int32>("SkillChance.Green", 25);
    _int_configs[CONFIG_SKILL_CHANCE_GREY]   = sConfigMgr->GetOption<int32>("SkillChance.Grey", 0);

    _int_configs[CONFIG_SKILL_CHANCE_MINING_STEPS]     = sConfigMgr->GetOption<int32>("SkillChance.MiningSteps", 0);
    _int_configs[CONFIG_SKILL_CHANCE_SKINNING_STEPS]   = sConfigMgr->GetOption<int32>("SkillChance.SkinningSteps", 0);

    _bool_configs[CONFIG_SKILL_PROSPECTING] = sConfigMgr->GetOption<bool>("SkillChance.Prospecting", false);
    _bool_configs[CONFIG_SKILL_MILLING]     = sConfigMgr->GetOption<bool>("SkillChance.Milling", false);

    _int_configs[CONFIG_SKILL_GAIN_CRAFTING] = sConfigMgr->GetOption<int32>("SkillGain.Crafting", 1);

    _int_configs[CONFIG_SKILL_GAIN_DEFENSE] = sConfigMgr->GetOption<int32>("SkillGain.Defense", 1);

    _int_configs[CONFIG_SKILL_GAIN_GATHERING] = sConfigMgr->GetOption<int32>("SkillGain.Gathering", 1);

    _int_configs[CONFIG_SKILL_GAIN_WEAPON] = sConfigMgr->GetOption<int32>("SkillGain.Weapon", 1);

    _int_configs[CONFIG_MAX_OVERSPEED_PINGS] = sConfigMgr->GetOption<int32>("MaxOverspeedPings", 2);
    if (_int_configs[CONFIG_MAX_OVERSPEED_PINGS] != 0 && _int_configs[CONFIG_MAX_OVERSPEED_PINGS] < 2)
    {
        LOG_ERROR("server.loading", "MaxOverspeedPings ({}) must be in range 2..infinity (or 0 to disable check). Set to 2.", _int_configs[CONFIG_MAX_OVERSPEED_PINGS]);
        _int_configs[CONFIG_MAX_OVERSPEED_PINGS] = 2;
    }

    _bool_configs[CONFIG_SAVE_RESPAWN_TIME_IMMEDIATELY] = sConfigMgr->GetOption<bool>("SaveRespawnTimeImmediately", true);
    _bool_configs[CONFIG_WEATHER]                       = sConfigMgr->GetOption<bool>("ActivateWeather", true);

    _int_configs[CONFIG_DISABLE_BREATHING] = sConfigMgr->GetOption<int32>("DisableWaterBreath", SEC_CONSOLE);

    _bool_configs[CONFIG_ALWAYS_MAX_SKILL_FOR_LEVEL] = sConfigMgr->GetOption<bool>("AlwaysMaxSkillForLevel", false);

    if (reload)
    {
        uint32 val = sConfigMgr->GetOption<int32>("Expansion", 2);
        if (val != _int_configs[CONFIG_EXPANSION])
            LOG_ERROR("server.loading", "Expansion option can't be changed at worldserver.conf reload, using current value ({}).", _int_configs[CONFIG_EXPANSION]);
    }
    else
        _int_configs[CONFIG_EXPANSION] = sConfigMgr->GetOption<int32>("Expansion", 2);

    _int_configs[CONFIG_CHATFLOOD_MESSAGE_COUNT]    = sConfigMgr->GetOption<int32>("ChatFlood.MessageCount", 10);
    _int_configs[CONFIG_CHATFLOOD_MESSAGE_DELAY]    = sConfigMgr->GetOption<int32>("ChatFlood.MessageDelay", 1);
    _int_configs[CONFIG_CHATFLOOD_ADDON_MESSAGE_COUNT] = sConfigMgr->GetOption<int32>("ChatFlood.AddonMessageCount", 100);
    _int_configs[CONFIG_CHATFLOOD_ADDON_MESSAGE_DELAY] = sConfigMgr->GetOption<int32>("ChatFlood.AddonMessageDelay", 1);
    _int_configs[CONFIG_CHATFLOOD_MUTE_TIME]        = sConfigMgr->GetOption<int32>("ChatFlood.MuteTime", 10);
    _bool_configs[CONFIG_CHAT_MUTE_FIRST_LOGIN]     = sConfigMgr->GetOption<bool>("Chat.MuteFirstLogin", false);
    _int_configs[CONFIG_CHAT_TIME_MUTE_FIRST_LOGIN] = sConfigMgr->GetOption<int32>("Chat.MuteTimeFirstLogin", 120);

    _int_configs[CONFIG_EVENT_ANNOUNCE] = sConfigMgr->GetOption<int32>("Event.Announce", 0);

    _float_configs[CONFIG_CREATURE_FAMILY_FLEE_ASSISTANCE_RADIUS] = sConfigMgr->GetOption<float>("CreatureFamilyFleeAssistanceRadius", 30.0f);
    _float_configs[CONFIG_CREATURE_FAMILY_ASSISTANCE_RADIUS]      = sConfigMgr->GetOption<float>("CreatureFamilyAssistanceRadius", 10.0f);
    _int_configs[CONFIG_CREATURE_FAMILY_ASSISTANCE_DELAY]         = sConfigMgr->GetOption<int32>("CreatureFamilyAssistanceDelay", 2000);
    _int_configs[CONFIG_CREATURE_FAMILY_ASSISTANCE_PERIOD]        = sConfigMgr->GetOption<int32>("CreatureFamilyAssistancePeriod", 3000);
    _int_configs[CONFIG_CREATURE_FAMILY_FLEE_DELAY]               = sConfigMgr->GetOption<int32>("CreatureFamilyFleeDelay", 7000);

    _int_configs[CONFIG_WORLD_BOSS_LEVEL_DIFF] = sConfigMgr->GetOption<int32>("WorldBossLevelDiff", 3);

    _bool_configs[CONFIG_QUEST_ENABLE_QUEST_TRACKER] = sConfigMgr->GetOption<bool>("Quests.EnableQuestTracker", false);

    // note: disable value (-1) will assigned as 0xFFFFFFF, to prevent overflow at calculations limit it to max possible player level MAX_LEVEL(100)
    _int_configs[CONFIG_QUEST_LOW_LEVEL_HIDE_DIFF] = sConfigMgr->GetOption<int32>("Quests.LowLevelHideDiff", 4);
    if (_int_configs[CONFIG_QUEST_LOW_LEVEL_HIDE_DIFF] > MAX_LEVEL)
        _int_configs[CONFIG_QUEST_LOW_LEVEL_HIDE_DIFF] = MAX_LEVEL;
    _int_configs[CONFIG_QUEST_HIGH_LEVEL_HIDE_DIFF] = sConfigMgr->GetOption<int32>("Quests.HighLevelHideDiff", 7);
    if (_int_configs[CONFIG_QUEST_HIGH_LEVEL_HIDE_DIFF] > MAX_LEVEL)
        _int_configs[CONFIG_QUEST_HIGH_LEVEL_HIDE_DIFF] = MAX_LEVEL;
    _bool_configs[CONFIG_QUEST_IGNORE_RAID]          = sConfigMgr->GetOption<bool>("Quests.IgnoreRaid", false);
    _bool_configs[CONFIG_QUEST_IGNORE_AUTO_ACCEPT]   = sConfigMgr->GetOption<bool>("Quests.IgnoreAutoAccept", false);
    _bool_configs[CONFIG_QUEST_IGNORE_AUTO_COMPLETE] = sConfigMgr->GetOption<bool>("Quests.IgnoreAutoComplete", false);

    _int_configs[CONFIG_RANDOM_BG_RESET_HOUR] = sConfigMgr->GetOption<int32>("Battleground.Random.ResetHour", 6);
    if (_int_configs[CONFIG_RANDOM_BG_RESET_HOUR] > 23)
    {
        LOG_ERROR("server.loading", "Battleground.Random.ResetHour ({}) can't be load. Set to 6.", _int_configs[CONFIG_RANDOM_BG_RESET_HOUR]);
        _int_configs[CONFIG_RANDOM_BG_RESET_HOUR] = 6;
    }

    _int_configs[CONFIG_CALENDAR_DELETE_OLD_EVENTS_HOUR] = sConfigMgr->GetOption<int32>("Calendar.DeleteOldEventsHour", 6);
    if (_int_configs[CONFIG_CALENDAR_DELETE_OLD_EVENTS_HOUR] > 23 || int32(_int_configs[CONFIG_CALENDAR_DELETE_OLD_EVENTS_HOUR]) < 0)
    {
        LOG_ERROR("server.loading", "Calendar.DeleteOldEventsHour ({}) can't be load. Set to 6.", _int_configs[CONFIG_CALENDAR_DELETE_OLD_EVENTS_HOUR]);
        _int_configs[CONFIG_CALENDAR_DELETE_OLD_EVENTS_HOUR] = 6;
    }

    _int_configs[CONFIG_GUILD_RESET_HOUR] = sConfigMgr->GetOption<int32>("Guild.ResetHour", 6);
    if (_int_configs[CONFIG_GUILD_RESET_HOUR] > 23)
    {
        LOG_ERROR("server.loading", "Guild.ResetHour ({}) can't be load. Set to 6.", _int_configs[CONFIG_GUILD_RESET_HOUR]);
        _int_configs[CONFIG_GUILD_RESET_HOUR] = 6;
    }

    _int_configs[CONFIG_GUILD_BANK_INITIAL_TABS] = sConfigMgr->GetOption<int32>("Guild.BankInitialTabs", 0);
    _int_configs[CONFIG_GUILD_BANK_TAB_COST_0] = sConfigMgr->GetOption<int32>("Guild.BankTabCost0", 1000000);
    _int_configs[CONFIG_GUILD_BANK_TAB_COST_1] = sConfigMgr->GetOption<int32>("Guild.BankTabCost1", 2500000);
    _int_configs[CONFIG_GUILD_BANK_TAB_COST_2] = sConfigMgr->GetOption<int32>("Guild.BankTabCost2", 5000000);
    _int_configs[CONFIG_GUILD_BANK_TAB_COST_3] = sConfigMgr->GetOption<int32>("Guild.BankTabCost3", 10000000);
    _int_configs[CONFIG_GUILD_BANK_TAB_COST_4] = sConfigMgr->GetOption<int32>("Guild.BankTabCost4", 25000000);
    _int_configs[CONFIG_GUILD_BANK_TAB_COST_5] = sConfigMgr->GetOption<int32>("Guild.BankTabCost5", 50000000);

    _bool_configs[CONFIG_DETECT_POS_COLLISION] = sConfigMgr->GetOption<bool>("DetectPosCollision", true);

    _bool_configs[CONFIG_RESTRICTED_LFG_CHANNEL]      = sConfigMgr->GetOption<bool>("Channel.RestrictedLfg", true);
    _bool_configs[CONFIG_SILENTLY_GM_JOIN_TO_CHANNEL] = sConfigMgr->GetOption<bool>("Channel.SilentlyGMJoin", false);

    _bool_configs[CONFIG_TALENTS_INSPECTING]                = sConfigMgr->GetOption<bool>("TalentsInspecting", true);
    _bool_configs[CONFIG_CHAT_FAKE_MESSAGE_PREVENTING]      = sConfigMgr->GetOption<bool>("ChatFakeMessagePreventing", true);
    _int_configs[CONFIG_CHAT_STRICT_LINK_CHECKING_SEVERITY] = sConfigMgr->GetOption<int32>("ChatStrictLinkChecking.Severity", 0);
    _int_configs[CONFIG_CHAT_STRICT_LINK_CHECKING_KICK]     = sConfigMgr->GetOption<int32>("ChatStrictLinkChecking.Kick", 0);

    _int_configs[CONFIG_CORPSE_DECAY_NORMAL]    = sConfigMgr->GetOption<int32>("Corpse.Decay.NORMAL", 60);
    _int_configs[CONFIG_CORPSE_DECAY_RARE]      = sConfigMgr->GetOption<int32>("Corpse.Decay.RARE", 300);
    _int_configs[CONFIG_CORPSE_DECAY_ELITE]     = sConfigMgr->GetOption<int32>("Corpse.Decay.ELITE", 300);
    _int_configs[CONFIG_CORPSE_DECAY_RAREELITE] = sConfigMgr->GetOption<int32>("Corpse.Decay.RAREELITE", 300);
    _int_configs[CONFIG_CORPSE_DECAY_WORLDBOSS] = sConfigMgr->GetOption<int32>("Corpse.Decay.WORLDBOSS", 3600);

    _int_configs[CONFIG_DEATH_SICKNESS_LEVEL]            = sConfigMgr->GetOption<int32> ("Death.SicknessLevel", 11);
    _bool_configs[CONFIG_DEATH_CORPSE_RECLAIM_DELAY_PVP] = sConfigMgr->GetOption<bool>("Death.CorpseReclaimDelay.PvP", true);
    _bool_configs[CONFIG_DEATH_CORPSE_RECLAIM_DELAY_PVE] = sConfigMgr->GetOption<bool>("Death.CorpseReclaimDelay.PvE", true);
    _bool_configs[CONFIG_DEATH_BONES_WORLD]              = sConfigMgr->GetOption<bool>("Death.Bones.World", true);
    _bool_configs[CONFIG_DEATH_BONES_BG_OR_ARENA]        = sConfigMgr->GetOption<bool>("Death.Bones.BattlegroundOrArena", true);

    _bool_configs[CONFIG_DIE_COMMAND_MODE] = sConfigMgr->GetOption<bool>("Die.Command.Mode", true);

    // always use declined names in the russian client
    _bool_configs[CONFIG_DECLINED_NAMES_USED] =
        (_int_configs[CONFIG_REALM_ZONE] == REALM_ZONE_RUSSIAN) ? true : sConfigMgr->GetOption<bool>("DeclinedNames", false);

    _float_configs[CONFIG_LISTEN_RANGE_SAY]       = sConfigMgr->GetOption<float>("ListenRange.Say", 25.0f);
    _float_configs[CONFIG_LISTEN_RANGE_TEXTEMOTE] = sConfigMgr->GetOption<float>("ListenRange.TextEmote", 25.0f);
    _float_configs[CONFIG_LISTEN_RANGE_YELL]      = sConfigMgr->GetOption<float>("ListenRange.Yell", 300.0f);

    _bool_configs[CONFIG_BATTLEGROUND_DISABLE_QUEST_SHARE_IN_BG]           = sConfigMgr->GetOption<bool>("Battleground.DisableQuestShareInBG", false);
    _bool_configs[CONFIG_BATTLEGROUND_DISABLE_READY_CHECK_IN_BG]           = sConfigMgr->GetOption<bool>("Battleground.DisableReadyCheckInBG", false);
    _bool_configs[CONFIG_BATTLEGROUND_CAST_DESERTER]                       = sConfigMgr->GetOption<bool>("Battleground.CastDeserter", true);
    _bool_configs[CONFIG_BATTLEGROUND_QUEUE_ANNOUNCER_ENABLE]              = sConfigMgr->GetOption<bool>("Battleground.QueueAnnouncer.Enable", false);
    _int_configs[CONFIG_BATTLEGROUND_QUEUE_ANNOUNCER_LIMIT_MIN_LEVEL]      = sConfigMgr->GetOption<uint32>("Battleground.QueueAnnouncer.Limit.MinLevel", 0);
    _int_configs[CONFIG_BATTLEGROUND_QUEUE_ANNOUNCER_LIMIT_MIN_PLAYERS]    = sConfigMgr->GetOption<uint32>("Battleground.QueueAnnouncer.Limit.MinPlayers", 3);
    _int_configs[CONFIG_BATTLEGROUND_QUEUE_ANNOUNCER_SPAM_DELAY]           = sConfigMgr->GetOption<uint32>("Battleground.QueueAnnouncer.SpamProtection.Delay", 30);
    _bool_configs[CONFIG_BATTLEGROUND_QUEUE_ANNOUNCER_PLAYERONLY]          = sConfigMgr->GetOption<bool>("Battleground.QueueAnnouncer.PlayerOnly", false);
    _bool_configs[CONFIG_BATTLEGROUND_QUEUE_ANNOUNCER_TIMED]               = sConfigMgr->GetOption<bool>("Battleground.QueueAnnouncer.Timed", false);
    _int_configs[CONFIG_BATTLEGROUND_QUEUE_ANNOUNCER_TIMER]                = sConfigMgr->GetOption<uint32>("Battleground.QueueAnnouncer.Timer", 30000);
    _bool_configs[CONFIG_BATTLEGROUND_STORE_STATISTICS_ENABLE]             = sConfigMgr->GetOption<bool>("Battleground.StoreStatistics.Enable", false);
    _bool_configs[CONFIG_BATTLEGROUND_TRACK_DESERTERS]                     = sConfigMgr->GetOption<bool>("Battleground.TrackDeserters.Enable", false);
    _int_configs[CONFIG_BATTLEGROUND_PREMATURE_FINISH_TIMER]               = sConfigMgr->GetOption<int32> ("Battleground.PrematureFinishTimer", 5 * MINUTE * IN_MILLISECONDS);
    _int_configs[CONFIG_BATTLEGROUND_INVITATION_TYPE]                      = sConfigMgr->GetOption<int32>("Battleground.InvitationType", 0);
    _int_configs[CONFIG_BATTLEGROUND_PREMADE_GROUP_WAIT_FOR_MATCH]         = sConfigMgr->GetOption<int32> ("Battleground.PremadeGroupWaitForMatch", 30 * MINUTE * IN_MILLISECONDS);
    _bool_configs[CONFIG_BG_XP_FOR_KILL]                                   = sConfigMgr->GetOption<bool>("Battleground.GiveXPForKills", false);
    _int_configs[CONFIG_BATTLEGROUND_REPORT_AFK_TIMER]                     = sConfigMgr->GetOption<int32>("Battleground.ReportAFK.Timer", 4);
    _int_configs[CONFIG_BATTLEGROUND_REPORT_AFK]                           = sConfigMgr->GetOption<int32>("Battleground.ReportAFK", 3);
    if (_int_configs[CONFIG_BATTLEGROUND_REPORT_AFK] < 1)
    {
        LOG_ERROR("server.loading", "Battleground.ReportAFK ({}) must be >0. Using 3 instead.", _int_configs[CONFIG_BATTLEGROUND_REPORT_AFK]);
        _int_configs[CONFIG_BATTLEGROUND_REPORT_AFK] = 3;
    }
    else if (_int_configs[CONFIG_BATTLEGROUND_REPORT_AFK] > 9)
    {
        LOG_ERROR("server.loading", "Battleground.ReportAFK ({}) must be <10. Using 3 instead.", _int_configs[CONFIG_BATTLEGROUND_REPORT_AFK]);
        _int_configs[CONFIG_BATTLEGROUND_REPORT_AFK] = 3;
    }
    _int_configs[CONFIG_BATTLEGROUND_PLAYER_RESPAWN]        = sConfigMgr->GetOption<int32>("Battleground.PlayerRespawn", 30);
    if (_int_configs[CONFIG_BATTLEGROUND_PLAYER_RESPAWN] < 3)
    {
        LOG_ERROR("server.loading", "Battleground.PlayerRespawn ({}) must be >2. Using 30 instead.", _int_configs[CONFIG_BATTLEGROUND_PLAYER_RESPAWN]);
        _int_configs[CONFIG_BATTLEGROUND_PLAYER_RESPAWN] = 30;
    }
    _int_configs[CONFIG_BATTLEGROUND_RESTORATION_BUFF_RESPAWN]        = sConfigMgr->GetOption<int32>("Battleground.RestorationBuffRespawn", 20);
    if (_int_configs[CONFIG_BATTLEGROUND_RESTORATION_BUFF_RESPAWN] < 1)
    {
        LOG_ERROR("server.loading", "Battleground.RestorationBuffRespawn ({}) must be > 0. Using 20 instead.", _int_configs[CONFIG_BATTLEGROUND_RESTORATION_BUFF_RESPAWN]);
        _int_configs[CONFIG_BATTLEGROUND_RESTORATION_BUFF_RESPAWN] = 20;
    }
    _int_configs[CONFIG_BATTLEGROUND_BERSERKING_BUFF_RESPAWN] = sConfigMgr->GetOption<int32>("Battleground.BerserkingBuffRespawn", 120);
    if (_int_configs[CONFIG_BATTLEGROUND_BERSERKING_BUFF_RESPAWN] < 1)
    {
        LOG_ERROR("server.loading", "Battleground.BerserkingBuffRespawn ({}) must be > 0. Using 120 instead.", _int_configs[CONFIG_BATTLEGROUND_BERSERKING_BUFF_RESPAWN]);
        _int_configs[CONFIG_BATTLEGROUND_BERSERKING_BUFF_RESPAWN] = 120;
    }
    _int_configs[CONFIG_BATTLEGROUND_SPEED_BUFF_RESPAWN] = sConfigMgr->GetOption<int32>("Battleground.SpeedBuffRespawn", 150);
    if (_int_configs[CONFIG_BATTLEGROUND_SPEED_BUFF_RESPAWN] < 1)
    {
        LOG_ERROR("server.loading", "Battleground.SpeedBuffRespawn ({}) must be > 0. Using 150 instead.", _int_configs[CONFIG_BATTLEGROUND_SPEED_BUFF_RESPAWN]);
        _int_configs[CONFIG_BATTLEGROUND_SPEED_BUFF_RESPAWN] = 150;
    }

    _int_configs[CONFIG_ARENA_MAX_RATING_DIFFERENCE]                = sConfigMgr->GetOption<uint32>("Arena.MaxRatingDifference", 150);
    _int_configs[CONFIG_ARENA_RATING_DISCARD_TIMER]                 = sConfigMgr->GetOption<uint32>("Arena.RatingDiscardTimer", 10 * MINUTE * IN_MILLISECONDS);
    _int_configs[CONFIG_ARENA_PREV_OPPONENTS_DISCARD_TIMER]         = sConfigMgr->GetOption<uint32>("Arena.PreviousOpponentsDiscardTimer", 2 * MINUTE * IN_MILLISECONDS);
    _bool_configs[CONFIG_ARENA_AUTO_DISTRIBUTE_POINTS]              = sConfigMgr->GetOption<bool>("Arena.AutoDistributePoints", false);
    _int_configs[CONFIG_ARENA_AUTO_DISTRIBUTE_INTERVAL_DAYS]        = sConfigMgr->GetOption<uint32>("Arena.AutoDistributeInterval", 7); // pussywizard: spoiled by implementing constant day and hour, always 7 now
    _int_configs[CONFIG_ARENA_GAMES_REQUIRED]                       = sConfigMgr->GetOption<uint32>("Arena.GamesRequired", 10);
<<<<<<< HEAD
=======
    _int_configs[CONFIG_ARENA_SEASON_ID]                            = sConfigMgr->GetOption<uint32>("Arena.ArenaSeason.ID", 8);
>>>>>>> e3e4133e
    _int_configs[CONFIG_ARENA_START_RATING]                         = sConfigMgr->GetOption<uint32>("Arena.ArenaStartRating", 0);
    _int_configs[CONFIG_LEGACY_ARENA_POINTS_CALC]                   = sConfigMgr->GetOption<uint32>("Arena.LegacyArenaPoints", 0);
    _int_configs[CONFIG_ARENA_START_PERSONAL_RATING]                = sConfigMgr->GetOption<uint32>("Arena.ArenaStartPersonalRating", 0);
    _int_configs[CONFIG_ARENA_START_MATCHMAKER_RATING]              = sConfigMgr->GetOption<uint32>("Arena.ArenaStartMatchmakerRating", 1500);
    _float_configs[CONFIG_ARENA_WIN_RATING_MODIFIER_1]              = sConfigMgr->GetOption<float>("Arena.ArenaWinRatingModifier1", 48.0f);
    _float_configs[CONFIG_ARENA_WIN_RATING_MODIFIER_2]              = sConfigMgr->GetOption<float>("Arena.ArenaWinRatingModifier2", 24.0f);
    _float_configs[CONFIG_ARENA_LOSE_RATING_MODIFIER]               = sConfigMgr->GetOption<float>("Arena.ArenaLoseRatingModifier", 24.0f);
    _float_configs[CONFIG_ARENA_MATCHMAKER_RATING_MODIFIER]         = sConfigMgr->GetOption<float>("Arena.ArenaMatchmakerRatingModifier", 24.0f);
    _bool_configs[CONFIG_ARENA_QUEUE_ANNOUNCER_ENABLE]              = sConfigMgr->GetOption<bool>("Arena.QueueAnnouncer.Enable", false);
    _bool_configs[CONFIG_ARENA_QUEUE_ANNOUNCER_PLAYERONLY]          = sConfigMgr->GetOption<bool>("Arena.QueueAnnouncer.PlayerOnly", false);
    _int_configs[CONFIG_ARENA_QUEUE_ANNOUNCER_DETAIL]               = sConfigMgr->GetOption<uint32>("Arena.QueueAnnouncer.Detail", 3);

    _bool_configs[CONFIG_OFFHAND_CHECK_AT_SPELL_UNLEARN]            = sConfigMgr->GetOption<bool>("OffhandCheckAtSpellUnlearn", true);
    _int_configs[CONFIG_CREATURE_STOP_FOR_PLAYER]                   = sConfigMgr->GetOption<uint32>("Creature.MovingStopTimeForPlayer", 3 * MINUTE * IN_MILLISECONDS);

    _int_configs[CONFIG_WATER_BREATH_TIMER]                       = sConfigMgr->GetOption<uint32>("WaterBreath.Timer", 180000);
    if (_int_configs[CONFIG_WATER_BREATH_TIMER] <= 0)
    {
        LOG_ERROR("server.loading", "WaterBreath.Timer ({}) must be > 0. Using 180000 instead.", _int_configs[CONFIG_WATER_BREATH_TIMER]);
        _int_configs[CONFIG_WATER_BREATH_TIMER] = 180000;
    }

    if (int32 clientCacheId = sConfigMgr->GetOption<int32>("ClientCacheVersion", 0))
    {
        // overwrite DB/old value
        if (clientCacheId > 0)
        {
            _int_configs[CONFIG_CLIENTCACHE_VERSION] = clientCacheId;
            LOG_INFO("server.loading", "Client cache version set to: {}", clientCacheId);
        }
        else
            LOG_ERROR("server.loading", "ClientCacheVersion can't be negative {}, ignored.", clientCacheId);
    }

    _int_configs[CONFIG_INSTANT_LOGOUT] = sConfigMgr->GetOption<int32>("InstantLogout", SEC_MODERATOR);

    _int_configs[CONFIG_GUILD_EVENT_LOG_COUNT] = sConfigMgr->GetOption<int32>("Guild.EventLogRecordsCount", GUILD_EVENTLOG_MAX_RECORDS);
    if (_int_configs[CONFIG_GUILD_EVENT_LOG_COUNT] > GUILD_EVENTLOG_MAX_RECORDS)
        _int_configs[CONFIG_GUILD_EVENT_LOG_COUNT] = GUILD_EVENTLOG_MAX_RECORDS;
    _int_configs[CONFIG_GUILD_BANK_EVENT_LOG_COUNT] = sConfigMgr->GetOption<int32>("Guild.BankEventLogRecordsCount", GUILD_BANKLOG_MAX_RECORDS);
    if (_int_configs[CONFIG_GUILD_BANK_EVENT_LOG_COUNT] > GUILD_BANKLOG_MAX_RECORDS)
        _int_configs[CONFIG_GUILD_BANK_EVENT_LOG_COUNT] = GUILD_BANKLOG_MAX_RECORDS;

    //visibility on continents
    _maxVisibleDistanceOnContinents = sConfigMgr->GetOption<float>("Visibility.Distance.Continents", DEFAULT_VISIBILITY_DISTANCE);
    if (_maxVisibleDistanceOnContinents < 45 * sWorld->getRate(RATE_CREATURE_AGGRO))
    {
        LOG_ERROR("server.loading", "Visibility.Distance.Continents can't be less max aggro radius {}", 45 * sWorld->getRate(RATE_CREATURE_AGGRO));
        _maxVisibleDistanceOnContinents = 45 * sWorld->getRate(RATE_CREATURE_AGGRO);
    }
    else if (_maxVisibleDistanceOnContinents > MAX_VISIBILITY_DISTANCE)
    {
        LOG_ERROR("server.loading", "Visibility.Distance.Continents can't be greater {}", MAX_VISIBILITY_DISTANCE);
        _maxVisibleDistanceOnContinents = MAX_VISIBILITY_DISTANCE;
    }

    //visibility in instances
    _maxVisibleDistanceInInstances = sConfigMgr->GetOption<float>("Visibility.Distance.Instances", DEFAULT_VISIBILITY_INSTANCE);
    if (_maxVisibleDistanceInInstances < 45 * sWorld->getRate(RATE_CREATURE_AGGRO))
    {
        LOG_ERROR("server.loading", "Visibility.Distance.Instances can't be less max aggro radius {}", 45 * sWorld->getRate(RATE_CREATURE_AGGRO));
        _maxVisibleDistanceInInstances = 45 * sWorld->getRate(RATE_CREATURE_AGGRO);
    }
    else if (_maxVisibleDistanceInInstances > MAX_VISIBILITY_DISTANCE)
    {
        LOG_ERROR("server.loading", "Visibility.Distance.Instances can't be greater {}", MAX_VISIBILITY_DISTANCE);
        _maxVisibleDistanceInInstances = MAX_VISIBILITY_DISTANCE;
    }

    //visibility in BG/Arenas
    _maxVisibleDistanceInBGArenas = sConfigMgr->GetOption<float>("Visibility.Distance.BGArenas", DEFAULT_VISIBILITY_BGARENAS);
    if (_maxVisibleDistanceInBGArenas < 45 * sWorld->getRate(RATE_CREATURE_AGGRO))
    {
        LOG_ERROR("server.loading", "Visibility.Distance.BGArenas can't be less max aggro radius {}", 45 * sWorld->getRate(RATE_CREATURE_AGGRO));
        _maxVisibleDistanceInBGArenas = 45 * sWorld->getRate(RATE_CREATURE_AGGRO);
    }
    else if (_maxVisibleDistanceInBGArenas > MAX_VISIBILITY_DISTANCE)
    {
        LOG_ERROR("server.loading", "Visibility.Distance.BGArenas can't be greater {}", MAX_VISIBILITY_DISTANCE);
        _maxVisibleDistanceInBGArenas = MAX_VISIBILITY_DISTANCE;
    }

    ///- Load the CharDelete related config options
    _int_configs[CONFIG_CHARDELETE_METHOD]    = sConfigMgr->GetOption<int32>("CharDelete.Method", 0);
    _int_configs[CONFIG_CHARDELETE_MIN_LEVEL] = sConfigMgr->GetOption<int32>("CharDelete.MinLevel", 0);
    _int_configs[CONFIG_CHARDELETE_KEEP_DAYS] = sConfigMgr->GetOption<int32>("CharDelete.KeepDays", 30);

    ///- Load the ItemDelete related config options
    _bool_configs[CONFIG_ITEMDELETE_METHOD]    = sConfigMgr->GetOption<bool>("ItemDelete.Method", 0);
    _bool_configs[CONFIG_ITEMDELETE_VENDOR]    = sConfigMgr->GetOption<bool>("ItemDelete.Vendor", 0);
    _int_configs[CONFIG_ITEMDELETE_QUALITY]    = sConfigMgr->GetOption<int32>("ItemDelete.Quality", 3);
    _int_configs[CONFIG_ITEMDELETE_ITEM_LEVEL] = sConfigMgr->GetOption<int32>("ItemDelete.ItemLevel", 80);

    _int_configs[CONFIG_FFA_PVP_TIMER] = sConfigMgr->GetOption<int32>("FFAPvPTimer", 30);

    _int_configs[CONFIG_LOOT_NEED_BEFORE_GREED_ILVL_RESTRICTION] = sConfigMgr->GetOption<int32>("LootNeedBeforeGreedILvlRestriction", 70);

    _bool_configs[CONFIG_PLAYER_SETTINGS_ENABLED] = sConfigMgr->GetOption<bool>("EnablePlayerSettings", 0);

    _bool_configs[CONFIG_ALLOW_JOIN_BG_AND_LFG] = sConfigMgr->GetOption<bool>("JoinBGAndLFG.Enable", false);

    _bool_configs[CONFIG_LEAVE_GROUP_ON_LOGOUT] = sConfigMgr->GetOption<bool>("LeaveGroupOnLogout.Enabled", false);

    _bool_configs[CONFIG_QUEST_POI_ENABLED] = sConfigMgr->GetOption<bool>("QuestPOI.Enabled", true);

    _int_configs[CONFIG_CHANGE_FACTION_MAX_MONEY] = sConfigMgr->GetOption<uint32>("ChangeFaction.MaxMoney", 0);

    _bool_configs[CONFIG_ALLOWS_RANK_MOD_FOR_PET_HEALTH] = sConfigMgr->GetOption<bool>("Pet.RankMod.Health", true);

    _bool_configs[CONFIG_MUNCHING_BLIZZLIKE] = sConfigMgr->GetOption<bool>("MunchingBlizzlike.Enabled", true);

    _bool_configs[CONFIG_ENABLE_DAZE] = sConfigMgr->GetOption<bool>("Daze.Enabled", true);

    _int_configs[CONFIG_DAILY_RBG_MIN_LEVEL_AP_REWARD] = sConfigMgr->GetOption<uint32>("DailyRBGArenaPoints.MinLevel", 71);

    _int_configs[CONFIG_AUCTION_HOUSE_SEARCH_TIMEOUT] = sConfigMgr->GetOption<uint32>("AuctionHouse.SearchTimeout", 1000);

    ///- Read the "Data" directory from the config file
    std::string dataPath = sConfigMgr->GetOption<std::string>("DataDir", "./");
    if (dataPath.empty() || (dataPath.at(dataPath.length() - 1) != '/' && dataPath.at(dataPath.length() - 1) != '\\'))
        dataPath.push_back('/');

#if AC_PLATFORM == AC_PLATFORM_UNIX || AC_PLATFORM == AC_PLATFORM_APPLE
    if (dataPath[0] == '~')
    {
        const char* home = getenv("HOME");
        if (home)
            dataPath.replace(0, 1, home);
    }
#endif

    if (reload)
    {
        if (dataPath != _dataPath)
            LOG_ERROR("server.loading", "DataDir option can't be changed at worldserver.conf reload, using current value ({}).", _dataPath);
    }
    else
    {
        _dataPath = dataPath;
        LOG_INFO("server.loading", "Using DataDir {}", _dataPath);
    }

    bool enableIndoor = sConfigMgr->GetOption<bool>("vmap.enableIndoorCheck", true);
    _bool_configs[CONFIG_VMAP_INDOOR_CHECK] = enableIndoor;
    bool enableLOS = sConfigMgr->GetOption<bool>("vmap.enableLOS", true);
    bool enableHeight = sConfigMgr->GetOption<bool>("vmap.enableHeight", true);
    bool enablePetLOS = sConfigMgr->GetOption<bool>("vmap.petLOS", true);
    _bool_configs[CONFIG_VMAP_BLIZZLIKE_PVP_LOS] = sConfigMgr->GetOption<bool>("vmap.BlizzlikePvPLOS", true);
    _bool_configs[CONFIG_VMAP_BLIZZLIKE_LOS_OPEN_WORLD] = sConfigMgr->GetOption<bool>("vmap.BlizzlikeLOSInOpenWorld", true);

    if (!enableHeight)
        LOG_ERROR("server.loading", "VMap height checking disabled! Creatures movements and other various things WILL be broken! Expect no support.");

    VMAP::VMapFactory::createOrGetVMapMgr()->setEnableLineOfSightCalc(enableLOS);
    VMAP::VMapFactory::createOrGetVMapMgr()->setEnableHeightCalc(enableHeight);
    LOG_INFO("server.loading", "WORLD: VMap support included. LineOfSight:{}, getHeight:{}, indoorCheck:{} PetLOS:{}", enableLOS, enableHeight, enableIndoor, enablePetLOS);

    _bool_configs[CONFIG_PET_LOS]            = enablePetLOS;
    _bool_configs[CONFIG_START_CUSTOM_SPELLS] = sConfigMgr->GetOption<bool>("PlayerStart.CustomSpells", false);
    _int_configs[CONFIG_HONOR_AFTER_DUEL]    = sConfigMgr->GetOption<int32>("HonorPointsAfterDuel", 0);
    _bool_configs[CONFIG_START_ALL_EXPLORED] = sConfigMgr->GetOption<bool>("PlayerStart.MapsExplored", false);
    _bool_configs[CONFIG_START_ALL_REP]      = sConfigMgr->GetOption<bool>("PlayerStart.AllReputation", false);
    _bool_configs[CONFIG_ALWAYS_MAXSKILL]    = sConfigMgr->GetOption<bool>("AlwaysMaxWeaponSkill", false);
    _bool_configs[CONFIG_PVP_TOKEN_ENABLE]   = sConfigMgr->GetOption<bool>("PvPToken.Enable", false);
    _int_configs[CONFIG_PVP_TOKEN_MAP_TYPE]  = sConfigMgr->GetOption<int32>("PvPToken.MapAllowType", 4);
    _int_configs[CONFIG_PVP_TOKEN_ID]        = sConfigMgr->GetOption<int32>("PvPToken.ItemID", 29434);
    _int_configs[CONFIG_PVP_TOKEN_COUNT]     = sConfigMgr->GetOption<int32>("PvPToken.ItemCount", 1);
    if (_int_configs[CONFIG_PVP_TOKEN_COUNT] < 1)
        _int_configs[CONFIG_PVP_TOKEN_COUNT] = 1;

    _bool_configs[CONFIG_NO_RESET_TALENT_COST]       = sConfigMgr->GetOption<bool>("NoResetTalentsCost", false);
    _int_configs[CONFIG_TOGGLE_XP_COST]              = sConfigMgr->GetOption<int32>("ToggleXP.Cost", 100000);
    _bool_configs[CONFIG_SHOW_KICK_IN_WORLD]         = sConfigMgr->GetOption<bool>("ShowKickInWorld", false);
    _bool_configs[CONFIG_SHOW_MUTE_IN_WORLD]         = sConfigMgr->GetOption<bool>("ShowMuteInWorld", false);
    _bool_configs[CONFIG_SHOW_BAN_IN_WORLD]          = sConfigMgr->GetOption<bool>("ShowBanInWorld", false);
    _int_configs[CONFIG_NUMTHREADS]                  = sConfigMgr->GetOption<int32>("MapUpdate.Threads", 1);
    _int_configs[CONFIG_MAX_RESULTS_LOOKUP_COMMANDS] = sConfigMgr->GetOption<int32>("Command.LookupMaxResults", 0);

    // Warden
    _bool_configs[CONFIG_WARDEN_ENABLED]              = sConfigMgr->GetOption<bool>("Warden.Enabled", true);
    _int_configs[CONFIG_WARDEN_NUM_MEM_CHECKS]        = sConfigMgr->GetOption<int32>("Warden.NumMemChecks", 3);
    _int_configs[CONFIG_WARDEN_NUM_LUA_CHECKS]        = sConfigMgr->GetOption<int32>("Warden.NumLuaChecks", 1);
    _int_configs[CONFIG_WARDEN_NUM_OTHER_CHECKS]      = sConfigMgr->GetOption<int32>("Warden.NumOtherChecks", 7);
    _int_configs[CONFIG_WARDEN_CLIENT_BAN_DURATION]   = sConfigMgr->GetOption<int32>("Warden.BanDuration", 86400);
    _int_configs[CONFIG_WARDEN_CLIENT_CHECK_HOLDOFF]  = sConfigMgr->GetOption<int32>("Warden.ClientCheckHoldOff", 30);
    _int_configs[CONFIG_WARDEN_CLIENT_FAIL_ACTION]    = sConfigMgr->GetOption<int32>("Warden.ClientCheckFailAction", 0);
    _int_configs[CONFIG_WARDEN_CLIENT_RESPONSE_DELAY] = sConfigMgr->GetOption<int32>("Warden.ClientResponseDelay", 600);

    // Dungeon finder
    _int_configs[CONFIG_LFG_OPTIONSMASK]    = sConfigMgr->GetOption<int32>("DungeonFinder.OptionsMask", 5);

    _bool_configs[CONFIG_LFG_CAST_DESERTER] = sConfigMgr->GetOption<int32>("DungeonFinder.CastDeserter", true);

    // DBC_ItemAttributes
    _bool_configs[CONFIG_DBC_ENFORCE_ITEM_ATTRIBUTES] = sConfigMgr->GetOption<bool>("DBC.EnforceItemAttributes", true);

    // Max instances per hour
    _int_configs[CONFIG_MAX_INSTANCES_PER_HOUR] = sConfigMgr->GetOption<int32>("AccountInstancesPerHour", 5);

    // AutoBroadcast
    _bool_configs[CONFIG_AUTOBROADCAST]         = sConfigMgr->GetOption<bool>("AutoBroadcast.On", false);
    _int_configs[CONFIG_AUTOBROADCAST_CENTER]   = sConfigMgr->GetOption<int32>("AutoBroadcast.Center", 0);
    _int_configs[CONFIG_AUTOBROADCAST_INTERVAL] = sConfigMgr->GetOption<int32>("AutoBroadcast.Timer", 60000);
    _int_configs[CONFIG_AUTOBROADCAST_MIN_LEVEL_DISABLE] = sConfigMgr->GetOption<int32>("AutoBroadcast.MinDisableLevel", 0);
    if (reload)
    {
        _timers[WUPDATE_AUTOBROADCAST].SetInterval(_int_configs[CONFIG_AUTOBROADCAST_INTERVAL]);
        _timers[WUPDATE_AUTOBROADCAST].Reset();
    }

    // MySQL ping time interval
    _int_configs[CONFIG_DB_PING_INTERVAL] = sConfigMgr->GetOption<int32>("MaxPingTime", 30);

    // misc
    _bool_configs[CONFIG_PDUMP_NO_PATHS]     = sConfigMgr->GetOption<bool>("PlayerDump.DisallowPaths", true);
    _bool_configs[CONFIG_PDUMP_NO_OVERWRITE] = sConfigMgr->GetOption<bool>("PlayerDump.DisallowOverwrite", true);
    _bool_configs[CONFIG_ENABLE_MMAPS]       = sConfigMgr->GetOption<bool>("MoveMaps.Enable", true);
    MMAP::MMapFactory::InitializeDisabledMaps();

    // Wintergrasp
    _int_configs[CONFIG_WINTERGRASP_ENABLE]              = sConfigMgr->GetOption<int32>("Wintergrasp.Enable", 1);
    _int_configs[CONFIG_WINTERGRASP_PLR_MAX]             = sConfigMgr->GetOption<int32>("Wintergrasp.PlayerMax", 100);
    _int_configs[CONFIG_WINTERGRASP_PLR_MIN]             = sConfigMgr->GetOption<int32>("Wintergrasp.PlayerMin", 0);
    _int_configs[CONFIG_WINTERGRASP_PLR_MIN_LVL]         = sConfigMgr->GetOption<int32>("Wintergrasp.PlayerMinLvl", 77);
    _int_configs[CONFIG_WINTERGRASP_BATTLETIME]          = sConfigMgr->GetOption<int32>("Wintergrasp.BattleTimer", 30);
    _int_configs[CONFIG_WINTERGRASP_NOBATTLETIME]        = sConfigMgr->GetOption<int32>("Wintergrasp.NoBattleTimer", 150);
    _int_configs[CONFIG_WINTERGRASP_RESTART_AFTER_CRASH] = sConfigMgr->GetOption<int32>("Wintergrasp.CrashRestartTimer", 10);

    _int_configs[CONFIG_BIRTHDAY_TIME]     = sConfigMgr->GetOption<int32>("BirthdayTime", 1222964635);
    _bool_configs[CONFIG_MINIGOB_MANABONK] = sConfigMgr->GetOption<bool>("Minigob.Manabonk.Enable", true);

    _bool_configs[CONFIG_ENABLE_CONTINENT_TRANSPORT]            = sConfigMgr->GetOption<bool>("IsContinentTransport.Enabled", true);
    _bool_configs[CONFIG_ENABLE_CONTINENT_TRANSPORT_PRELOADING] = sConfigMgr->GetOption<bool>("IsPreloadedContinentTransport.Enabled", false);

    _bool_configs[CONFIG_IP_BASED_ACTION_LOGGING] = sConfigMgr->GetOption<bool>("Allow.IP.Based.Action.Logging", false);

    // Whether to use LoS from game objects
    _bool_configs[CONFIG_CHECK_GOBJECT_LOS] = sConfigMgr->GetOption<bool>("CheckGameObjectLoS", true);

    _bool_configs[CONFIG_CALCULATE_CREATURE_ZONE_AREA_DATA]   = sConfigMgr->GetOption<bool>("Calculate.Creature.Zone.Area.Data", false);
    _bool_configs[CONFIG_CALCULATE_GAMEOBJECT_ZONE_AREA_DATA] = sConfigMgr->GetOption<bool>("Calculate.Gameoject.Zone.Area.Data", false);

    // Player can join LFG anywhere
    _bool_configs[CONFIG_LFG_LOCATION_ALL] = sConfigMgr->GetOption<bool>("LFG.Location.All", false);

    // Prevent players AFK from being logged out
    _int_configs[CONFIG_AFK_PREVENT_LOGOUT] = sConfigMgr->GetOption<int32>("PreventAFKLogout", 0);

    // Preload all grids of all non-instanced maps
    _bool_configs[CONFIG_PRELOAD_ALL_NON_INSTANCED_MAP_GRIDS] = sConfigMgr->GetOption<bool>("PreloadAllNonInstancedMapGrids", false);

    // ICC buff override
    _int_configs[CONFIG_ICC_BUFF_HORDE] = sConfigMgr->GetOption<int32>("ICC.Buff.Horde", 73822);
    _int_configs[CONFIG_ICC_BUFF_ALLIANCE] = sConfigMgr->GetOption<int32>("ICC.Buff.Alliance", 73828);

    _bool_configs[CONFIG_SET_ALL_CREATURES_WITH_WAYPOINT_MOVEMENT_ACTIVE] = sConfigMgr->GetOption<bool>("SetAllCreaturesWithWaypointMovementActive", false);

    // packet spoof punishment
    _int_configs[CONFIG_PACKET_SPOOF_POLICY] = sConfigMgr->GetOption<int32>("PacketSpoof.Policy", (uint32)WorldSession::DosProtection::POLICY_KICK);
    _int_configs[CONFIG_PACKET_SPOOF_BANMODE] = sConfigMgr->GetOption<int32>("PacketSpoof.BanMode", (uint32)0);
    if (_int_configs[CONFIG_PACKET_SPOOF_BANMODE] > 1)
        _int_configs[CONFIG_PACKET_SPOOF_BANMODE] = (uint32)0;

    _int_configs[CONFIG_PACKET_SPOOF_BANDURATION] = sConfigMgr->GetOption<int32>("PacketSpoof.BanDuration", 86400);

    // Random Battleground Rewards
    _int_configs[CONFIG_BG_REWARD_WINNER_HONOR_FIRST] = sConfigMgr->GetOption<int32>("Battleground.RewardWinnerHonorFirst", 30);
    _int_configs[CONFIG_BG_REWARD_WINNER_ARENA_FIRST] = sConfigMgr->GetOption<int32>("Battleground.RewardWinnerArenaFirst", 25);
    _int_configs[CONFIG_BG_REWARD_WINNER_HONOR_LAST]  = sConfigMgr->GetOption<int32>("Battleground.RewardWinnerHonorLast", 15);
    _int_configs[CONFIG_BG_REWARD_WINNER_ARENA_LAST]  = sConfigMgr->GetOption<int32>("Battleground.RewardWinnerArenaLast", 0);
    _int_configs[CONFIG_BG_REWARD_LOSER_HONOR_FIRST]  = sConfigMgr->GetOption<int32>("Battleground.RewardLoserHonorFirst", 5);
    _int_configs[CONFIG_BG_REWARD_LOSER_HONOR_LAST]   = sConfigMgr->GetOption<int32>("Battleground.RewardLoserHonorLast", 5);

    _int_configs[CONFIG_WAYPOINT_MOVEMENT_STOP_TIME_FOR_PLAYER] = sConfigMgr->GetOption<int32>("WaypointMovementStopTimeForPlayer", 120);

    _int_configs[CONFIG_DUNGEON_ACCESS_REQUIREMENTS_PRINT_MODE]              = sConfigMgr->GetOption<int32>("DungeonAccessRequirements.PrintMode", 1);
    _bool_configs[CONFIG_DUNGEON_ACCESS_REQUIREMENTS_PORTAL_CHECK_ILVL]      = sConfigMgr->GetOption<bool>("DungeonAccessRequirements.PortalAvgIlevelCheck", false);
    _bool_configs[CONFIG_DUNGEON_ACCESS_REQUIREMENTS_LFG_DBC_LEVEL_OVERRIDE] = sConfigMgr->GetOption<bool>("DungeonAccessRequirements.LFGLevelDBCOverride", false);
    _int_configs[CONFIG_DUNGEON_ACCESS_REQUIREMENTS_OPTIONAL_STRING_ID]      = sConfigMgr->GetOption<int32>("DungeonAccessRequirements.OptionalStringID", 0);
    _int_configs[CONFIG_NPC_EVADE_IF_NOT_REACHABLE] = sConfigMgr->GetOption<int32>("NpcEvadeIfTargetIsUnreachable", 5);
    _int_configs[CONFIG_NPC_REGEN_TIME_IF_NOT_REACHABLE_IN_RAID] = sConfigMgr->GetOption<int32>("NpcRegenHPTimeIfTargetIsUnreachable", 10);
    _bool_configs[CONFIG_REGEN_HP_CANNOT_REACH_TARGET_IN_RAID] = sConfigMgr->GetOption<bool>("NpcRegenHPIfTargetIsUnreachable", true);

    //Debug
    _bool_configs[CONFIG_DEBUG_BATTLEGROUND] = sConfigMgr->GetOption<bool>("Debug.Battleground", false);
    _bool_configs[CONFIG_DEBUG_ARENA]        = sConfigMgr->GetOption<bool>("Debug.Arena",        false);

    _int_configs[CONFIG_GM_LEVEL_CHANNEL_MODERATION] = sConfigMgr->GetOption<int32>("Channel.ModerationGMLevel", 1);

    _bool_configs[CONFIG_SET_BOP_ITEM_TRADEABLE] = sConfigMgr->GetOption<bool>("Item.SetItemTradeable", true);

    // Specifies if IP addresses can be logged to the database
    _bool_configs[CONFIG_ALLOW_LOGGING_IP_ADDRESSES_IN_DATABASE] = sConfigMgr->GetOption<bool>("AllowLoggingIPAddressesInDatabase", true, true);

    // LFG group mechanics.
    _int_configs[CONFIG_LFG_MAX_KICK_COUNT] = sConfigMgr->GetOption<int32>("LFG.MaxKickCount", 2);
    if (_int_configs[CONFIG_LFG_MAX_KICK_COUNT] > 3)
    {
        _int_configs[CONFIG_LFG_MAX_KICK_COUNT] = 3;
        LOG_ERROR("server.loading", "LFG.MaxKickCount can't be higher than 3.");
    }

    _int_configs[CONFIG_LFG_KICK_PREVENTION_TIMER] = sConfigMgr->GetOption<int32>("LFG.KickPreventionTimer", 15 * MINUTE * IN_MILLISECONDS) * IN_MILLISECONDS;
    if (_int_configs[CONFIG_LFG_KICK_PREVENTION_TIMER] > 15 * MINUTE * IN_MILLISECONDS)
    {
        _int_configs[CONFIG_LFG_KICK_PREVENTION_TIMER] = 15 * MINUTE * IN_MILLISECONDS;
        LOG_ERROR("server.loading", "LFG.KickPreventionTimer can't be higher than 15 minutes.");
    }

    // Realm Availability
    _bool_configs[CONFIG_REALM_LOGIN_ENABLED] = sConfigMgr->GetOption<bool>("World.RealmAvailability", true);

    // call ScriptMgr if we're reloading the configuration
    sScriptMgr->OnAfterConfigLoad(reload);
}

/// Initialize the World
void World::SetInitialWorldSettings()
{
    ///- Server startup begin
    uint32 startupBegin = getMSTime();

    ///- Initialize the random number generator
    srand((unsigned int)GameTime::GetGameTime().count());

    ///- Initialize detour memory management
    dtAllocSetCustom(dtCustomAlloc, dtCustomFree);

    ///- Initialize VMapMgr function pointers (to untangle game/collision circular deps)
    VMAP::VMapMgr2* vmmgr2 = VMAP::VMapFactory::createOrGetVMapMgr();
    vmmgr2->GetLiquidFlagsPtr = &GetLiquidFlags;
    vmmgr2->IsVMAPDisabledForPtr = &DisableMgr::IsVMAPDisabledFor;

    ///- Initialize config settings
    LoadConfigSettings();

    ///- Initialize Allowed Security Level
    LoadDBAllowedSecurityLevel();

    ///- Init highest guids before any table loading to prevent using not initialized guids in some code.
    sObjectMgr->SetHighestGuids();

    if (!sConfigMgr->isDryRun())
    {
        ///- Check the existence of the map files for all starting areas.
        if (!MapMgr::ExistMapAndVMap(0, -6240.32f, 331.033f)
                || !MapMgr::ExistMapAndVMap(0, -8949.95f, -132.493f)
                || !MapMgr::ExistMapAndVMap(1, -618.518f, -4251.67f)
                || !MapMgr::ExistMapAndVMap(0, 1676.35f, 1677.45f)
                || !MapMgr::ExistMapAndVMap(1, 10311.3f, 832.463f)
                || !MapMgr::ExistMapAndVMap(1, -2917.58f, -257.98f)
                || (_int_configs[CONFIG_EXPANSION] && (
                        !MapMgr::ExistMapAndVMap(530, 10349.6f, -6357.29f) ||
                        !MapMgr::ExistMapAndVMap(530, -3961.64f, -13931.2f))))
        {
            exit(1);
        }
    }

    ///- Initialize pool manager
    sPoolMgr->Initialize();

    ///- Initialize game event manager
    sGameEventMgr->Initialize();

    ///- Loading strings. Getting no records means core load has to be canceled because no error message can be output.
    LOG_INFO("server.loading", " ");
    LOG_INFO("server.loading", "Loading Acore Strings...");
    if (!sObjectMgr->LoadAcoreStrings())
        exit(1);                                            // Error message displayed in function already

    LOG_INFO("server.loading", "Loading Module Strings...");
    sObjectMgr->LoadModuleStrings();
    LOG_INFO("server.loading", "Loading Module Strings Locale...");
    sObjectMgr->LoadModuleStringsLocale();

    ///- Update the realm entry in the database with the realm type from the config file
    //No SQL injection as values are treated as integers

    // not send custom type REALM_FFA_PVP to realm list
    uint32 server_type;
    if (IsFFAPvPRealm())
        server_type = REALM_TYPE_PVP;
    else
        server_type = getIntConfig(CONFIG_GAME_TYPE);

    uint32 realm_zone = getIntConfig(CONFIG_REALM_ZONE);

    LoginDatabase.Execute("UPDATE realmlist SET icon = {}, timezone = {} WHERE id = '{}'", server_type, realm_zone, realm.Id.Realm);      // One-time query

    ///- Custom Hook for loading DB items
    sScriptMgr->OnLoadCustomDatabaseTable();

    ///- Load the DBC files
    LOG_INFO("server.loading", "Initialize Data Stores...");
    LoadDBCStores(_dataPath);
    DetectDBCLang();

    // Load cinematic cameras
    LoadM2Cameras(_dataPath);

    // Load IP Location Database
    sIPLocation->Load();

    std::vector<uint32> mapIds;
    for (auto const& map : sMapStore)
    {
        mapIds.emplace_back(map->MapID);
    }

    vmmgr2->InitializeThreadUnsafe(mapIds);

    MMAP::MMapMgr* mmmgr = MMAP::MMapFactory::createOrGetMMapMgr();
    mmmgr->InitializeThreadUnsafe(mapIds);

    LOG_INFO("server.loading", "Loading Game Graveyard...");
    sGraveyard->LoadGraveyardFromDB();

    LOG_INFO("server.loading", "Initializing PlayerDump Tables...");
    PlayerDump::InitializeTables();

    ///- Initilize static helper structures
    AIRegistry::Initialize();

    LOG_INFO("server.loading", "Loading SpellInfo Store...");
    sSpellMgr->LoadSpellInfoStore();

    LOG_INFO("server.loading", "Loading Spell Cooldown Overrides...");
    sSpellMgr->LoadSpellCooldownOverrides();

    LOG_INFO("server.loading", "Loading SpellInfo Data Corrections...");
    sSpellMgr->LoadSpellInfoCorrections();

    LOG_INFO("server.loading", "Loading Spell Rank Data...");
    sSpellMgr->LoadSpellRanks();

    LOG_INFO("server.loading", "Loading Spell Specific And Aura State...");
    sSpellMgr->LoadSpellSpecificAndAuraState();

    LOG_INFO("server.loading", "Loading SkillLineAbilityMultiMap Data...");
    sSpellMgr->LoadSkillLineAbilityMap();

    LOG_INFO("server.loading", "Loading SpellInfo Custom Attributes...");
    sSpellMgr->LoadSpellInfoCustomAttributes();

    LOG_INFO("server.loading", "Loading GameObject Models...");
    LoadGameObjectModelList(_dataPath);

    LOG_INFO("server.loading", "Loading Script Names...");
    sObjectMgr->LoadScriptNames();

    LOG_INFO("server.loading", "Loading Instance Template...");
    sObjectMgr->LoadInstanceTemplate();

    LOG_INFO("server.loading", "Loading Character Cache...");
    sCharacterCache->LoadCharacterCacheStorage();

    // Must be called before `creature_respawn`/`gameobject_respawn` tables
    LOG_INFO("server.loading", "Loading Instances...");
    sInstanceSaveMgr->LoadInstances();

    LOG_INFO("server.loading", "Loading Broadcast Texts...");
    sObjectMgr->LoadBroadcastTexts();
    sObjectMgr->LoadBroadcastTextLocales();

    LOG_INFO("server.loading", "Loading Localization Strings...");
    uint32 oldMSTime = getMSTime();
    sObjectMgr->LoadCreatureLocales();
    sObjectMgr->LoadGameObjectLocales();
    sObjectMgr->LoadItemLocales();
    sObjectMgr->LoadItemSetNameLocales();
    sObjectMgr->LoadQuestLocales();
    sObjectMgr->LoadQuestOfferRewardLocale();
    sObjectMgr->LoadQuestRequestItemsLocale();
    sObjectMgr->LoadNpcTextLocales();
    sObjectMgr->LoadPageTextLocales();
    sObjectMgr->LoadGossipMenuItemsLocales();
    sObjectMgr->LoadPointOfInterestLocales();
    sObjectMgr->LoadPetNamesLocales();

    sObjectMgr->SetDBCLocaleIndex(GetDefaultDbcLocale());        // Get once for all the locale index of DBC language (console/broadcasts)
    LOG_INFO("server.loading", ">> Localization Strings loaded in {} ms", GetMSTimeDiffToNow(oldMSTime));
    LOG_INFO("server.loading", " ");

    LOG_INFO("server.loading", "Loading Page Texts...");
    sObjectMgr->LoadPageTexts();

    LOG_INFO("server.loading", "Loading Game Object Templates...");         // must be after LoadPageTexts
    sObjectMgr->LoadGameObjectTemplate();

    LOG_INFO("server.loading", "Loading Game Object Template Addons...");
    sObjectMgr->LoadGameObjectTemplateAddons();

    LOG_INFO("server.loading", "Loading Transport Templates...");
    sTransportMgr->LoadTransportTemplates();

    LOG_INFO("server.loading", "Loading Spell Required Data...");
    sSpellMgr->LoadSpellRequired();

    LOG_INFO("server.loading", "Loading Spell Group Types...");
    sSpellMgr->LoadSpellGroups();

    LOG_INFO("server.loading", "Loading Spell Learn Skills...");
    sSpellMgr->LoadSpellLearnSkills();                           // must be after LoadSpellRanks

    LOG_INFO("server.loading", "Loading Spell Proc Event Conditions...");
    sSpellMgr->LoadSpellProcEvents();

    LOG_INFO("server.loading", "Loading Spell Proc Conditions and Data...");
    sSpellMgr->LoadSpellProcs();

    LOG_INFO("server.loading", "Loading Spell Bonus Data...");
    sSpellMgr->LoadSpellBonuses();

    LOG_INFO("server.loading", "Loading Aggro Spells Definitions...");
    sSpellMgr->LoadSpellThreats();

    LOG_INFO("server.loading", "Loading Mixology Bonuses...");
    sSpellMgr->LoadSpellMixology();

    LOG_INFO("server.loading", "Loading Spell Group Stack Rules...");
    sSpellMgr->LoadSpellGroupStackRules();

    LOG_INFO("server.loading", "Loading NPC Texts...");
    sObjectMgr->LoadGossipText();

    LOG_INFO("server.loading", "Loading Enchant Spells Proc Datas...");
    sSpellMgr->LoadSpellEnchantProcData();

    LOG_INFO("server.loading", "Loading Item Random Enchantments Table...");
    LoadRandomEnchantmentsTable();

    LOG_INFO("server.loading", "Loading Disables");
    DisableMgr::LoadDisables();                                  // must be before loading quests and items

    LOG_INFO("server.loading", "Loading Items...");                         // must be after LoadRandomEnchantmentsTable and LoadPageTexts
    sObjectMgr->LoadItemTemplates();

    LOG_INFO("server.loading", "Loading Item Set Names...");                // must be after LoadItemPrototypes
    sObjectMgr->LoadItemSetNames();

    LOG_INFO("server.loading", "Loading Creature Model Based Info Data...");
    sObjectMgr->LoadCreatureModelInfo();

    LOG_INFO("server.loading", "Loading Creature Custom IDs Config...");
    sObjectMgr->LoadCreatureCustomIDs();

    LOG_INFO("server.loading", "Loading Creature Templates...");
    sObjectMgr->LoadCreatureTemplates();

    LOG_INFO("server.loading", "Loading Equipment Templates...");           // must be after LoadCreatureTemplates
    sObjectMgr->LoadEquipmentTemplates();

    LOG_INFO("server.loading", "Loading Creature Template Addons...");
    sObjectMgr->LoadCreatureTemplateAddons();

    LOG_INFO("server.loading", "Loading Reputation Reward Rates...");
    sObjectMgr->LoadReputationRewardRate();

    LOG_INFO("server.loading", "Loading Creature Reputation OnKill Data...");
    sObjectMgr->LoadReputationOnKill();

    LOG_INFO("server.loading", "Loading Reputation Spillover Data..." );
    sObjectMgr->LoadReputationSpilloverTemplate();

    LOG_INFO("server.loading", "Loading Points Of Interest Data...");
    sObjectMgr->LoadPointsOfInterest();

    LOG_INFO("server.loading", "Loading Creature Base Stats...");
    sObjectMgr->LoadCreatureClassLevelStats();

    LOG_INFO("server.loading", "Loading Creature Data...");
    sObjectMgr->LoadCreatures();

    LOG_INFO("server.loading", "Loading Temporary Summon Data...");
    sObjectMgr->LoadTempSummons();                               // must be after LoadCreatureTemplates() and LoadGameObjectTemplates()

    LOG_INFO("server.loading", "Loading Pet Levelup Spells...");
    sSpellMgr->LoadPetLevelupSpellMap();

    LOG_INFO("server.loading", "Loading Pet default Spells additional to Levelup Spells...");
    sSpellMgr->LoadPetDefaultSpells();

    LOG_INFO("server.loading", "Loading Creature Addon Data...");
    sObjectMgr->LoadCreatureAddons();                            // must be after LoadCreatureTemplates() and LoadCreatures()

    LOG_INFO("server.loading", "Loading Creature Movement Overrides...");
    sObjectMgr->LoadCreatureMovementOverrides(); // must be after LoadCreatures()

    LOG_INFO("server.loading", "Loading Gameobject Data...");
    sObjectMgr->LoadGameobjects();

    LOG_INFO("server.loading", "Loading GameObject Addon Data...");
    sObjectMgr->LoadGameObjectAddons();                          // must be after LoadGameObjectTemplate() and LoadGameobjects()

    LOG_INFO("server.loading", "Loading GameObject Quest Items...");
    sObjectMgr->LoadGameObjectQuestItems();

    LOG_INFO("server.loading", "Loading Creature Quest Items...");
    sObjectMgr->LoadCreatureQuestItems();

    LOG_INFO("server.loading", "Loading Creature Linked Respawn...");
    sObjectMgr->LoadLinkedRespawn();                             // must be after LoadCreatures(), LoadGameObjects()

    LOG_INFO("server.loading", "Loading Weather Data...");
    WeatherMgr::LoadWeatherData();

    LOG_INFO("server.loading", "Loading Quests...");
    sObjectMgr->LoadQuests();                                    // must be loaded after DBCs, creature_template, item_template, gameobject tables

    LOG_INFO("server.loading", "Checking Quest Disables");
    DisableMgr::CheckQuestDisables();                           // must be after loading quests

    LOG_INFO("server.loading", "Loading Quest POI");
    sObjectMgr->LoadQuestPOI();

    LOG_INFO("server.loading", "Loading Quests Starters and Enders...");
    sObjectMgr->LoadQuestStartersAndEnders();                    // must be after quest load

    LOG_INFO("server.loading", "Loading Quest Greetings...");
    sObjectMgr->LoadQuestGreetings();                               // must be loaded after creature_template, gameobject_template tables
    LOG_INFO("server.loading", "Loading Quest Greeting Locales...");
    sObjectMgr->LoadQuestGreetingsLocales();                        // must be loaded after creature_template, gameobject_template tables, quest_greeting

    LOG_INFO("server.loading", "Loading Quest Money Rewards...");
    sObjectMgr->LoadQuestMoneyRewards();

    LOG_INFO("server.loading", "Loading Objects Pooling Data...");
    sPoolMgr->LoadFromDB();

    LOG_INFO("server.loading", "Loading Game Event Data...");               // must be after loading pools fully
    sGameEventMgr->LoadHolidayDates();                           // Must be after loading DBC
    sGameEventMgr->LoadFromDB();                                 // Must be after loading holiday dates

    LOG_INFO("server.loading", "Loading UNIT_NPC_FLAG_SPELLCLICK Data..."); // must be after LoadQuests
    sObjectMgr->LoadNPCSpellClickSpells();

    LOG_INFO("server.loading", "Loading Vehicle Template Accessories...");
    sObjectMgr->LoadVehicleTemplateAccessories();                // must be after LoadCreatureTemplates() and LoadNPCSpellClickSpells()

    LOG_INFO("server.loading", "Loading Vehicle Accessories...");
    sObjectMgr->LoadVehicleAccessories();                       // must be after LoadCreatureTemplates() and LoadNPCSpellClickSpells()

    LOG_INFO("server.loading", "Loading SpellArea Data...");                // must be after quest load
    sSpellMgr->LoadSpellAreas();

    LOG_INFO("server.loading", "Loading Area Trigger Definitions");
    sObjectMgr->LoadAreaTriggers();

    LOG_INFO("server.loading", "Loading Area Trigger Teleport Definitions...");
    sObjectMgr->LoadAreaTriggerTeleports();

    LOG_INFO("server.loading", "Loading Access Requirements...");
    sObjectMgr->LoadAccessRequirements();                        // must be after item template load

    LOG_INFO("server.loading", "Loading Quest Area Triggers...");
    sObjectMgr->LoadQuestAreaTriggers();                         // must be after LoadQuests

    LOG_INFO("server.loading", "Loading Tavern Area Triggers...");
    sObjectMgr->LoadTavernAreaTriggers();

    LOG_INFO("server.loading", "Loading AreaTrigger Script Names...");
    sObjectMgr->LoadAreaTriggerScripts();

    LOG_INFO("server.loading", "Loading LFG Entrance Positions..."); // Must be after areatriggers
    sLFGMgr->LoadLFGDungeons();

    LOG_INFO("server.loading", "Loading Dungeon Boss Data...");
    sObjectMgr->LoadInstanceEncounters();

    LOG_INFO("server.loading", "Loading LFG Rewards...");
    sLFGMgr->LoadRewards();

    LOG_INFO("server.loading", "Loading Graveyard-Zone Links...");
    sGraveyard->LoadGraveyardZones();

    LOG_INFO("server.loading", "Loading Spell Pet Auras...");
    sSpellMgr->LoadSpellPetAuras();

    LOG_INFO("server.loading", "Loading Spell Target Coordinates...");
    sSpellMgr->LoadSpellTargetPositions();

    LOG_INFO("server.loading", "Loading Enchant Custom Attributes...");
    sSpellMgr->LoadEnchantCustomAttr();

    LOG_INFO("server.loading", "Loading linked Spells...");
    sSpellMgr->LoadSpellLinked();

    LOG_INFO("server.loading", "Loading Player Create Data...");
    sObjectMgr->LoadPlayerInfo();

    LOG_INFO("server.loading", "Loading Exploration BaseXP Data...");
    sObjectMgr->LoadExplorationBaseXP();

    LOG_INFO("server.loading", "Loading Pet Name Parts...");
    sObjectMgr->LoadPetNames();

    CharacterDatabaseCleaner::CleanDatabase();

    LOG_INFO("server.loading", "Loading The Max Pet Number...");
    sObjectMgr->LoadPetNumber();

    LOG_INFO("server.loading", "Loading Pet Level Stats...");
    sObjectMgr->LoadPetLevelInfo();

    LOG_INFO("server.loading", "Loading Player Level Dependent Mail Rewards...");
    sObjectMgr->LoadMailLevelRewards();

    LOG_INFO("server.loading", "Load Mail Server Template...");
    sObjectMgr->LoadMailServerTemplates();

    // Loot tables
    LoadLootTables();

    LOG_INFO("server.loading", "Loading Skill Discovery Table...");
    LoadSkillDiscoveryTable();

    LOG_INFO("server.loading", "Loading Skill Extra Item Table...");
    LoadSkillExtraItemTable();

    LOG_INFO("server.loading", "Loading Skill Perfection Data Table...");
    LoadSkillPerfectItemTable();

    LOG_INFO("server.loading", "Loading Skill Fishing Base Level Requirements...");
    sObjectMgr->LoadFishingBaseSkillLevel();

    LOG_INFO("server.loading", "Loading Achievements...");
    sAchievementMgr->LoadAchievementReferenceList();
    LOG_INFO("server.loading", "Loading Achievement Criteria Lists...");
    sAchievementMgr->LoadAchievementCriteriaList();
    LOG_INFO("server.loading", "Loading Achievement Criteria Data...");
    sAchievementMgr->LoadAchievementCriteriaData();
    LOG_INFO("server.loading", "Loading Achievement Rewards...");
    sAchievementMgr->LoadRewards();
    LOG_INFO("server.loading", "Loading Achievement Reward Locales...");
    sAchievementMgr->LoadRewardLocales();
    LOG_INFO("server.loading", "Loading Completed Achievements...");
    sAchievementMgr->LoadCompletedAchievements();

    ///- Load dynamic data tables from the database
    LOG_INFO("server.loading", "Loading Item Auctions...");
    sAuctionMgr->LoadAuctionItems();
    LOG_INFO("server.loading", "Loading Auctions...");
    sAuctionMgr->LoadAuctions();

    sGuildMgr->LoadGuilds();

    LOG_INFO("server.loading", "Loading ArenaTeams...");
    sArenaTeamMgr->LoadArenaTeams();

    LOG_INFO("server.loading", "Loading Groups...");
    sGroupMgr->LoadGroups();

    LOG_INFO("server.loading", "Loading Reserved Names...");
    sObjectMgr->LoadReservedPlayerNamesDB();
    sObjectMgr->LoadReservedPlayerNamesDBC(); // Needs to be after LoadReservedPlayerNamesDB()

    LOG_INFO("server.loading", "Loading Profanity Names...");
    sObjectMgr->LoadProfanityNamesFromDB();
    sObjectMgr->LoadProfanityNamesFromDBC(); // Needs to be after LoadProfanityNamesFromDB()

    LOG_INFO("server.loading", "Loading GameObjects for Quests...");
    sObjectMgr->LoadGameObjectForQuests();

    LOG_INFO("server.loading", "Loading BattleMasters...");
    sBattlegroundMgr->LoadBattleMastersEntry();

    LOG_INFO("server.loading", "Loading GameTeleports...");
    sObjectMgr->LoadGameTele();

    LOG_INFO("server.loading", "Loading Gossip Menu...");
    sObjectMgr->LoadGossipMenu();

    LOG_INFO("server.loading", "Loading Gossip Menu Options...");
    sObjectMgr->LoadGossipMenuItems();

    LOG_INFO("server.loading", "Loading Vendors...");
    sObjectMgr->LoadVendors();                                   // must be after load CreatureTemplate and ItemTemplate

    LOG_INFO("server.loading", "Loading Trainers...");
    sObjectMgr->LoadTrainerSpell();                              // must be after load CreatureTemplate

    LOG_INFO("server.loading", "Loading Waypoints...");
    sWaypointMgr->Load();

    LOG_INFO("server.loading", "Loading SmartAI Waypoints...");
    sSmartWaypointMgr->LoadFromDB();

    LOG_INFO("server.loading", "Loading Creature Formations...");
    sFormationMgr->LoadCreatureFormations();

    LOG_INFO("server.loading", "Loading World States...");              // must be loaded before battleground, outdoor PvP and conditions
    LoadWorldStates();

    LOG_INFO("server.loading", "Loading Conditions...");
    sConditionMgr->LoadConditions();

    LOG_INFO("server.loading", "Loading Faction Change Achievement Pairs...");
    sObjectMgr->LoadFactionChangeAchievements();

    LOG_INFO("server.loading", "Loading Faction Change Spell Pairs...");
    sObjectMgr->LoadFactionChangeSpells();

    LOG_INFO("server.loading", "Loading Faction Change Item Pairs...");
    sObjectMgr->LoadFactionChangeItems();

    LOG_INFO("server.loading", "Loading Faction Change Reputation Pairs...");
    sObjectMgr->LoadFactionChangeReputations();

    LOG_INFO("server.loading", "Loading Faction Change Title Pairs...");
    sObjectMgr->LoadFactionChangeTitles();

    LOG_INFO("server.loading", "Loading Faction Change Quest Pairs...");
    sObjectMgr->LoadFactionChangeQuests();

    LOG_INFO("server.loading", "Loading GM Tickets...");
    sTicketMgr->LoadTickets();

    LOG_INFO("server.loading", "Loading GM Surveys...");
    sTicketMgr->LoadSurveys();

    LOG_INFO("server.loading", "Loading Client Addons...");
    AddonMgr::LoadFromDB();

    // pussywizard:
    LOG_INFO("server.loading", "Deleting Invalid Mail Items...");
    LOG_INFO("server.loading", " ");
    CharacterDatabase.Execute("DELETE mi FROM mail_items mi LEFT JOIN item_instance ii ON mi.item_guid = ii.guid WHERE ii.guid IS NULL");
    CharacterDatabase.Execute("DELETE mi FROM mail_items mi LEFT JOIN mail m ON mi.mail_id = m.id WHERE m.id IS NULL");
    CharacterDatabase.Execute("UPDATE mail m LEFT JOIN mail_items mi ON m.id = mi.mail_id SET m.has_items=0 WHERE m.has_items<>0 AND mi.mail_id IS NULL");

    ///- Handle outdated emails (delete/return)
    LOG_INFO("server.loading", "Returning Old Mails...");
    LOG_INFO("server.loading", " ");
    sObjectMgr->ReturnOrDeleteOldMails(false);

    ///- Load AutoBroadCast
    LOG_INFO("server.loading", "Loading Autobroadcasts...");
    sAutobroadcastMgr->LoadAutobroadcasts();

    ///- Load Motd
    LOG_INFO("server.loading", "Loading Motd...");
    sMotdMgr->LoadMotd();

    ///- Load and initialize scripts
    sObjectMgr->LoadSpellScripts();                              // must be after load Creature/Gameobject(Template/Data)
    sObjectMgr->LoadEventScripts();                              // must be after load Creature/Gameobject(Template/Data)
    sObjectMgr->LoadWaypointScripts();

    LOG_INFO("server.loading", "Loading Spell Script Names...");
    sObjectMgr->LoadSpellScriptNames();

    LOG_INFO("server.loading", "Loading Creature Texts...");
    sCreatureTextMgr->LoadCreatureTexts();

    LOG_INFO("server.loading", "Loading Creature Text Locales...");
    sCreatureTextMgr->LoadCreatureTextLocales();

    LOG_INFO("server.loading", "Loading Scripts...");
    sScriptMgr->LoadDatabase();

    LOG_INFO("server.loading", "Validating Spell Scripts...");
    sObjectMgr->ValidateSpellScripts();

    LOG_INFO("server.loading", "Loading SmartAI Scripts...");
    sSmartScriptMgr->LoadSmartAIFromDB();

    LOG_INFO("server.loading", "Loading Calendar Data...");
    sCalendarMgr->LoadFromDB();

    LOG_INFO("server.loading", "Initializing SpellInfo Precomputed Data..."); // must be called after loading items, professions, spells and pretty much anything
    LOG_INFO("server.loading", " ");
    sObjectMgr->InitializeSpellInfoPrecomputedData();

    LOG_INFO("server.loading", "Initialize Commands...");
    Acore::ChatCommands::LoadCommandMap();

    ///- Initialize game time and timers
    LOG_INFO("server.loading", "Initialize Game Time and Timers");
    LOG_INFO("server.loading", " ");

    LoginDatabase.Execute("INSERT INTO uptime (realmid, starttime, uptime, revision) VALUES ({}, {}, 0, '{}')",
                           realm.Id.Realm, uint32(GameTime::GetStartTime().count()), GitRevision::GetFullVersion());       // One-time query

    _timers[WUPDATE_WEATHERS].SetInterval(1 * IN_MILLISECONDS);
    _timers[WUPDATE_AUCTIONS].SetInterval(MINUTE * IN_MILLISECONDS);
    _timers[WUPDATE_AUCTIONS].SetCurrent(MINUTE * IN_MILLISECONDS);
    _timers[WUPDATE_UPTIME].SetInterval(_int_configs[CONFIG_UPTIME_UPDATE]*MINUTE * IN_MILLISECONDS);
    //Update "uptime" table based on configuration entry in minutes.

    _timers[WUPDATE_CORPSES].SetInterval(20 * MINUTE * IN_MILLISECONDS);
    //erase corpses every 20 minutes
    _timers[WUPDATE_CLEANDB].SetInterval(_int_configs[CONFIG_LOGDB_CLEARINTERVAL]*MINUTE * IN_MILLISECONDS);
    // clean logs table every 14 days by default
    _timers[WUPDATE_AUTOBROADCAST].SetInterval(getIntConfig(CONFIG_AUTOBROADCAST_INTERVAL));

    _timers[WUPDATE_PINGDB].SetInterval(getIntConfig(CONFIG_DB_PING_INTERVAL)*MINUTE * IN_MILLISECONDS);  // Mysql ping time in minutes

    // our speed up
    _timers[WUPDATE_5_SECS].SetInterval(5 * IN_MILLISECONDS);

    _timers[WUPDATE_WHO_LIST].SetInterval(5 * IN_MILLISECONDS); // update who list cache every 5 seconds

    _mail_expire_check_timer = GameTime::GetGameTime() + 6h;

    ///- Initialize MapMgr
    LOG_INFO("server.loading", "Starting Map System");
    LOG_INFO("server.loading", " ");
    sMapMgr->Initialize();

    LOG_INFO("server.loading", "Starting Game Event system...");
    LOG_INFO("server.loading", " ");
    uint32 nextGameEvent = sGameEventMgr->StartSystem();
    _timers[WUPDATE_EVENTS].SetInterval(nextGameEvent);    //depend on next event

    // Delete all characters which have been deleted X days before
    Player::DeleteOldCharacters();

    // Delete all custom channels which haven't been used for PreserveCustomChannelDuration days.
    Channel::CleanOldChannelsInDB();

    LOG_INFO("server.loading", "Initializing Opcodes...");
    opcodeTable.Initialize();

    LOG_INFO("server.loading", "Loading Arena Season Rewards...");
    sArenaSeasonMgr->LoadRewards();
    LOG_INFO("server.loading", "Loading Active Arena Season...");
    sArenaSeasonMgr->LoadActiveSeason();

    sTicketMgr->Initialize();

    ///- Initialize Battlegrounds
    LOG_INFO("server.loading", "Starting Battleground System");
    sBattlegroundMgr->LoadBattlegroundTemplates();
    sBattlegroundMgr->InitAutomaticArenaPointDistribution();

    ///- Initialize outdoor pvp
    LOG_INFO("server.loading", "Starting Outdoor PvP System");
    sOutdoorPvPMgr->InitOutdoorPvP();

    ///- Initialize Battlefield
    LOG_INFO("server.loading", "Starting Battlefield System");
    sBattlefieldMgr->InitBattlefield();

    LOG_INFO("server.loading", "Loading Transports...");
    sTransportMgr->SpawnContinentTransports();

    ///- Initialize Warden
    LOG_INFO("server.loading", "Loading Warden Checks..." );
    sWardenCheckMgr->LoadWardenChecks();

    LOG_INFO("server.loading", "Loading Warden Action Overrides..." );
    sWardenCheckMgr->LoadWardenOverrides();

    LOG_INFO("server.loading", "Deleting Expired Bans...");
    LoginDatabase.Execute("DELETE FROM ip_banned WHERE unbandate <= UNIX_TIMESTAMP() AND unbandate<>bandate");      // One-time query

    LOG_INFO("server.loading", "Calculate Next Daily Quest Reset Time...");
    InitDailyQuestResetTime();

    LOG_INFO("server.loading", "Calculate Next Weekly Quest Reset Time..." );
    InitWeeklyQuestResetTime();

    LOG_INFO("server.loading", "Calculate Next Monthly Quest Reset Time...");
    InitMonthlyQuestResetTime();

    LOG_INFO("server.loading", "Calculate Random Battleground Reset Time..." );
    InitRandomBGResetTime();

    LOG_INFO("server.loading", "Calculate Deletion Of Old Calendar Events Time...");
    InitCalendarOldEventsDeletionTime();

    LOG_INFO("server.loading", "Calculate Guild Cap Reset Time...");
    LOG_INFO("server.loading", " ");
    InitGuildResetTime();

    LOG_INFO("server.loading", "Load Petitions...");
    sPetitionMgr->LoadPetitions();

    LOG_INFO("server.loading", "Load Petition Signs...");
    sPetitionMgr->LoadSignatures();

    LOG_INFO("server.loading", "Load Stored Loot Items...");
    sLootItemStorage->LoadStorageFromDB();

    LOG_INFO("server.loading", "Load Channel Rights...");
    ChannelMgr::LoadChannelRights();

    LOG_INFO("server.loading", "Load Channels...");
    ChannelMgr::LoadChannels();

    sScriptMgr->OnBeforeWorldInitialized();

    if (sWorld->getBoolConfig(CONFIG_PRELOAD_ALL_NON_INSTANCED_MAP_GRIDS))
    {
        LOG_INFO("server.loading", "Loading All Grids For All Non-Instanced Maps...");

        for (uint32 i = 0; i < sMapStore.GetNumRows(); ++i)
        {
            MapEntry const* mapEntry = sMapStore.LookupEntry(i);

            if (mapEntry && !mapEntry->Instanceable())
            {
                Map* map = sMapMgr->CreateBaseMap(mapEntry->MapID);

                if (map)
                {
                    LOG_INFO("server.loading", ">> Loading All Grids For Map {}", map->GetId());
                    map->LoadAllCells();
                }
            }
        }
    }

    uint32 startupDuration = GetMSTimeDiffToNow(startupBegin);

    LOG_INFO("server.loading", " ");
    LOG_INFO("server.loading", "WORLD: World Initialized In {} Minutes {} Seconds", (startupDuration / 60000), ((startupDuration % 60000) / 1000)); // outError for red color in console
    LOG_INFO("server.loading", " ");

    METRIC_EVENT("events", "World initialized", "World Initialized In " + std::to_string(startupDuration / 60000) + " Minutes " + std::to_string((startupDuration % 60000) / 1000) + " Seconds");

    if (sConfigMgr->isDryRun())
    {
        sMapMgr->UnloadAll();
        LOG_INFO("server.loading", "AzerothCore Dry Run Completed, Terminating.");
        exit(0);
    }
}

void World::DetectDBCLang()
{
    uint8 m_lang_confid = sConfigMgr->GetOption<int32>("DBC.Locale", 255);

    if (m_lang_confid != 255 && m_lang_confid >= TOTAL_LOCALES)
    {
        LOG_ERROR("server.loading", "Incorrect DBC.Locale! Must be >= 0 and < {} (set to 0)", TOTAL_LOCALES);
        m_lang_confid = LOCALE_enUS;
    }

    ChrRacesEntry const* race = sChrRacesStore.LookupEntry(1);
    std::string availableLocalsStr;

    uint8 default_locale = TOTAL_LOCALES;
    for (uint8 i = default_locale - 1; i < TOTAL_LOCALES; --i) // -1 will be 255 due to uint8
    {
        if (race->name[i][0] != '\0')                     // check by race names
        {
            default_locale = i;
            _availableDbcLocaleMask |= (1 << i);
            availableLocalsStr += localeNames[i];
            availableLocalsStr += " ";
        }
    }

    if (default_locale != m_lang_confid && m_lang_confid < TOTAL_LOCALES &&
            (_availableDbcLocaleMask & (1 << m_lang_confid)))
    {
        default_locale = m_lang_confid;
    }

    if (default_locale >= TOTAL_LOCALES)
    {
        LOG_ERROR("server.loading", "Unable to determine your DBC Locale! (corrupt DBC?)");
        exit(1);
    }

    _defaultDbcLocale = LocaleConstant(default_locale);

    LOG_INFO("server.loading", "Using {} DBC Locale As Default. All Available DBC locales: {}", localeNames[GetDefaultDbcLocale()], availableLocalsStr.empty() ? "<none>" : availableLocalsStr);
    LOG_INFO("server.loading", " ");
}

/// Update the World !
void World::Update(uint32 diff)
{
    METRIC_TIMER("world_update_time_total");

    ///- Update the game time and check for shutdown time
    _UpdateGameTime();
    Seconds currentGameTime = GameTime::GetGameTime();

    sWorldUpdateTime.UpdateWithDiff(diff);

    // Record update if recording set in log and diff is greater then minimum set in log
    sWorldUpdateTime.RecordUpdateTime(GameTime::GetGameTimeMS(), diff, GetActiveSessionCount());

    DynamicVisibilityMgr::Update(GetActiveSessionCount());

    ///- Update the different timers
    for (int i = 0; i < WUPDATE_COUNT; ++i)
    {
        if (_timers[i].GetCurrent() >= 0)
            _timers[i].Update(diff);
        else
            _timers[i].SetCurrent(0);
    }

    // pussywizard: our speed up and functionality
    if (_timers[WUPDATE_5_SECS].Passed())
    {
        _timers[WUPDATE_5_SECS].Reset();

        // moved here from HandleCharEnumOpcode
        CharacterDatabasePreparedStatement* stmt = CharacterDatabase.GetPreparedStatement(CHAR_DEL_EXPIRED_BANS);
        CharacterDatabase.Execute(stmt);
    }

    ///- Update Who List Cache
    if (_timers[WUPDATE_WHO_LIST].Passed())
    {
        METRIC_TIMER("world_update_time", METRIC_TAG("type", "Update who list"));
        _timers[WUPDATE_WHO_LIST].Reset();
        sWhoListCacheMgr->Update();
    }

    {
        METRIC_TIMER("world_update_time", METRIC_TAG("type", "Check quest reset times"));

        /// Handle daily quests reset time
        if (currentGameTime > _nextDailyQuestReset)
        {
            ResetDailyQuests();
        }

        /// Handle weekly quests reset time
        if (currentGameTime > _nextWeeklyQuestReset)
        {
            ResetWeeklyQuests();
        }

        /// Handle monthly quests reset time
        if (currentGameTime > _nextMonthlyQuestReset)
        {
            ResetMonthlyQuests();
        }
    }

    if (currentGameTime > _nextRandomBGReset)
    {
        METRIC_TIMER("world_update_time", METRIC_TAG("type", "Reset random BG"));
        ResetRandomBG();
    }

    if (currentGameTime > _nextCalendarOldEventsDeletionTime)
    {
        METRIC_TIMER("world_update_time", METRIC_TAG("type", "Delete old calendar events"));
        CalendarDeleteOldEvents();
    }

    if (currentGameTime > _nextGuildReset)
    {
        METRIC_TIMER("world_update_time", METRIC_TAG("type", "Reset guild cap"));
        ResetGuildCap();
    }

    // pussywizard: handle auctions when the timer has passed
    if (_timers[WUPDATE_AUCTIONS].Passed())
    {
        METRIC_TIMER("world_update_time", METRIC_TAG("type", "Update expired auctions"));

        _timers[WUPDATE_AUCTIONS].Reset();

        // pussywizard: handle expired auctions, auctions expired when realm was offline are also handled here (not during loading when many required things aren't loaded yet)
        sAuctionMgr->Update();
    }

    AsyncAuctionListingMgr::Update(Milliseconds(diff));

    if (currentGameTime > _mail_expire_check_timer)
    {
        sObjectMgr->ReturnOrDeleteOldMails(true);
        _mail_expire_check_timer = currentGameTime + 6h;
    }

    METRIC_TIMER("world_update_time", METRIC_TAG("type", "Update sessions"));
    UpdateSessions(diff);

    /// <li> Handle weather updates when the timer has passed
    if (_timers[WUPDATE_WEATHERS].Passed())
    {
        _timers[WUPDATE_WEATHERS].Reset();
        WeatherMgr::Update(uint32(_timers[WUPDATE_WEATHERS].GetInterval()));
    }

    /// <li> Clean logs table
    if (sWorld->getIntConfig(CONFIG_LOGDB_CLEARTIME) > 0) // if not enabled, ignore the timer
    {
        if (_timers[WUPDATE_CLEANDB].Passed())
        {
            METRIC_TIMER("world_update_time", METRIC_TAG("type", "Clean logs table"));

            _timers[WUPDATE_CLEANDB].Reset();

            LoginDatabasePreparedStatement* stmt = LoginDatabase.GetPreparedStatement(LOGIN_DEL_OLD_LOGS);
            stmt->SetData(0, sWorld->getIntConfig(CONFIG_LOGDB_CLEARTIME));
            stmt->SetData(1, uint32(currentGameTime.count()));
            LoginDatabase.Execute(stmt);
        }
    }

    {
        METRIC_TIMER("world_update_time", METRIC_TAG("type", "Update LFG 0"));
        sLFGMgr->Update(diff, 0); // pussywizard: remove obsolete stuff before finding compatibility during map update
    }

    {
        ///- Update objects when the timer has passed (maps, transport, creatures, ...)
        METRIC_TIMER("world_update_time", METRIC_TAG("type", "Update maps"));
        sMapMgr->Update(diff);
    }

    if (sWorld->getBoolConfig(CONFIG_AUTOBROADCAST))
    {
        if (_timers[WUPDATE_AUTOBROADCAST].Passed())
        {
            METRIC_TIMER("world_update_time", METRIC_TAG("type", "Send autobroadcast"));
            _timers[WUPDATE_AUTOBROADCAST].Reset();
            sAutobroadcastMgr->SendAutobroadcasts();
        }
    }

    {
        METRIC_TIMER("world_update_time", METRIC_TAG("type", "Update battlegrounds"));
        sBattlegroundMgr->Update(diff);
    }

    {
        METRIC_TIMER("world_update_time", METRIC_TAG("type", "Update outdoor pvp"));
        sOutdoorPvPMgr->Update(diff);
    }

    {
        METRIC_TIMER("world_update_time", METRIC_TAG("type", "Update battlefields"));
        sBattlefieldMgr->Update(diff);
    }

    {
        METRIC_TIMER("world_update_time", METRIC_TAG("type", "Update LFG 2"));
        sLFGMgr->Update(diff, 2); // pussywizard: handle created proposals
    }

    {
        METRIC_TIMER("world_update_time", METRIC_TAG("type", "Process query callbacks"));
        // execute callbacks from sql queries that were queued recently
        ProcessQueryCallbacks();
    }

    /// <li> Update uptime table
    if (_timers[WUPDATE_UPTIME].Passed())
    {
        METRIC_TIMER("world_update_time", METRIC_TAG("type", "Update uptime"));

        _timers[WUPDATE_UPTIME].Reset();

        LoginDatabasePreparedStatement* stmt = LoginDatabase.GetPreparedStatement(LOGIN_UPD_UPTIME_PLAYERS);
        stmt->SetData(0, uint32(GameTime::GetUptime().count()));
        stmt->SetData(1, uint16(GetMaxPlayerCount()));
        stmt->SetData(2, realm.Id.Realm);
        stmt->SetData(3, uint32(GameTime::GetStartTime().count()));
        LoginDatabase.Execute(stmt);
    }

    ///- Erase corpses once every 20 minutes
    if (_timers[WUPDATE_CORPSES].Passed())
    {
        METRIC_TIMER("world_update_time", METRIC_TAG("type", "Remove old corpses"));
        _timers[WUPDATE_CORPSES].Reset();

        sMapMgr->DoForAllMaps([](Map* map)
        {
            map->RemoveOldCorpses();
        });
    }

    ///- Process Game events when necessary
    if (_timers[WUPDATE_EVENTS].Passed())
    {
        METRIC_TIMER("world_update_time", METRIC_TAG("type", "Update game events"));
        _timers[WUPDATE_EVENTS].Reset();                   // to give time for Update() to be processed
        uint32 nextGameEvent = sGameEventMgr->Update();
        _timers[WUPDATE_EVENTS].SetInterval(nextGameEvent);
        _timers[WUPDATE_EVENTS].Reset();
    }

    ///- Ping to keep MySQL connections alive
    if (_timers[WUPDATE_PINGDB].Passed())
    {
        METRIC_TIMER("world_update_time", METRIC_TAG("type", "Ping MySQL"));
        _timers[WUPDATE_PINGDB].Reset();
        LOG_DEBUG("sql.driver", "Ping MySQL to keep connection alive");
        CharacterDatabase.KeepAlive();
        LoginDatabase.KeepAlive();
        WorldDatabase.KeepAlive();
    }

    {
        METRIC_TIMER("world_update_time", METRIC_TAG("type", "Update instance reset times"));
        // update the instance reset times
        sInstanceSaveMgr->Update();
    }

    {
        METRIC_TIMER("world_update_time", METRIC_TAG("type", "Process cli commands"));
        // And last, but not least handle the issued cli commands
        ProcessCliCommands();
    }

    {
        METRIC_TIMER("world_update_time", METRIC_TAG("type", "Update world scripts"));
        sScriptMgr->OnWorldUpdate(diff);
    }

    {
        METRIC_TIMER("world_update_time", METRIC_TAG("type", "Update playersSaveScheduler"));
        playersSaveScheduler.Update(diff);
    }

    {
        METRIC_TIMER("world_update_time", METRIC_TAG("type", "Update metrics"));
        // Stats logger update
        sMetric->Update();
        METRIC_VALUE("update_time_diff", diff);
    }
}

void World::ForceGameEventUpdate()
{
    _timers[WUPDATE_EVENTS].Reset();                   // to give time for Update() to be processed
    uint32 nextGameEvent = sGameEventMgr->Update();
    _timers[WUPDATE_EVENTS].SetInterval(nextGameEvent);
    _timers[WUPDATE_EVENTS].Reset();
}

/// Send a packet to all players (except self if mentioned)
void World::SendGlobalMessage(WorldPacket const* packet, WorldSession* self, TeamId teamId)
{
    SessionMap::const_iterator itr;
    for (itr = _sessions.begin(); itr != _sessions.end(); ++itr)
    {
        if (itr->second &&
                itr->second->GetPlayer() &&
                itr->second->GetPlayer()->IsInWorld() &&
                itr->second != self &&
                (teamId == TEAM_NEUTRAL || itr->second->GetPlayer()->GetTeamId() == teamId))
        {
            itr->second->SendPacket(packet);
        }
    }
}

/// Send a packet to all GMs (except self if mentioned)
void World::SendGlobalGMMessage(WorldPacket const* packet, WorldSession* self, TeamId teamId)
{
    SessionMap::iterator itr;
    for (itr = _sessions.begin(); itr != _sessions.end(); ++itr)
    {
        if (itr->second &&
                itr->second->GetPlayer() &&
                itr->second->GetPlayer()->IsInWorld() &&
                itr->second != self &&
                !AccountMgr::IsPlayerAccount(itr->second->GetSecurity()) &&
                (teamId == TEAM_NEUTRAL || itr->second->GetPlayer()->GetTeamId() == teamId))
        {
            itr->second->SendPacket(packet);
        }
    }
}

namespace Acore
{
    class WorldWorldTextBuilder
    {
    public:
        typedef std::vector<WorldPacket*> WorldPacketList;
        explicit WorldWorldTextBuilder(uint32 textId, va_list* args = nullptr) : i_textId(textId), i_args(args) {}
        void operator()(WorldPacketList& data_list, LocaleConstant loc_idx)
        {
            char const* text = sObjectMgr->GetAcoreString(i_textId, loc_idx);

            if (i_args)
            {
                // we need copy va_list before use or original va_list will corrupted
                va_list ap;
                va_copy(ap, *i_args);

                char str[2048];
                vsnprintf(str, 2048, text, ap);
                va_end(ap);

                do_helper(data_list, &str[0]);
            }
            else
                do_helper(data_list, (char*)text);
        }
    private:
        char* lineFromMessage(char*& pos) { char* start = strtok(pos, "\n"); pos = nullptr; return start; }
        void do_helper(WorldPacketList& data_list, char* text)
        {
            char* pos = text;
            while (char* line = lineFromMessage(pos))
            {
                WorldPacket* data = new WorldPacket();
                ChatHandler::BuildChatPacket(*data, CHAT_MSG_SYSTEM, LANG_UNIVERSAL, nullptr, nullptr, line);
                data_list.push_back(data);
            }
        }

        uint32 i_textId;
        va_list* i_args;
    };
}                                                           // namespace Acore

/// Send a packet to all players (or players selected team) in the zone (except self if mentioned)
bool World::SendZoneMessage(uint32 zone, WorldPacket const* packet, WorldSession* self, TeamId teamId)
{
    bool foundPlayerToSend = false;
    SessionMap::const_iterator itr;

    for (itr = _sessions.begin(); itr != _sessions.end(); ++itr)
    {
        if (itr->second &&
                itr->second->GetPlayer() &&
                itr->second->GetPlayer()->IsInWorld() &&
                itr->second->GetPlayer()->GetZoneId() == zone &&
                itr->second != self &&
                (teamId == TEAM_NEUTRAL || itr->second->GetPlayer()->GetTeamId() == teamId))
        {
            itr->second->SendPacket(packet);
            foundPlayerToSend = true;
        }
    }

    return foundPlayerToSend;
}

/// Send a System Message to all players in the zone (except self if mentioned)
void World::SendZoneText(uint32 zone, const char* text, WorldSession* self, TeamId teamId)
{
    WorldPacket data;
    ChatHandler::BuildChatPacket(data, CHAT_MSG_SYSTEM, LANG_UNIVERSAL, nullptr, nullptr, text);
    SendZoneMessage(zone, &data, self, teamId);
}

/// Kick (and save) all players
void World::KickAll()
{
    _queuedPlayer.clear();                                 // prevent send queue update packet and login queued sessions

    // session not removed at kick and will removed in next update tick
    for (SessionMap::const_iterator itr = _sessions.begin(); itr != _sessions.end(); ++itr)
        itr->second->KickPlayer("KickAll sessions");

    // pussywizard: kick offline sessions
    for (SessionMap::const_iterator itr = _offlineSessions.begin(); itr != _offlineSessions.end(); ++itr)
        itr->second->KickPlayer("KickAll offline sessions");
}

/// Kick (and save) all players with security level less `sec`
void World::KickAllLess(AccountTypes sec)
{
    // session not removed at kick and will removed in next update tick
    for (SessionMap::const_iterator itr = _sessions.begin(); itr != _sessions.end(); ++itr)
        if (itr->second->GetSecurity() < sec)
            itr->second->KickPlayer("KickAllLess");
}

/// Update the game time
void World::_UpdateGameTime()
{
    ///- update the time
    Seconds lastGameTime = GameTime::GetGameTime();
    GameTime::UpdateGameTimers();

    Seconds elapsed = GameTime::GetGameTime() - lastGameTime;

    ///- if there is a shutdown timer
    if (!IsStopped() && _shutdownTimer > 0 && elapsed > 0s)
    {
        ///- ... and it is overdue, stop the world (set m_stopEvent)
        if (_shutdownTimer <= elapsed.count())
        {
            if (!(_shutdownMask & SHUTDOWN_MASK_IDLE) || GetActiveAndQueuedSessionCount() == 0)
                _stopEvent = true;                         // exist code already set
            else
                _shutdownTimer = 1;                        // minimum timer value to wait idle state
        }
        ///- ... else decrease it and if necessary display a shutdown countdown to the users
        else
        {
            _shutdownTimer -= elapsed.count();

            ShutdownMsg();
        }
    }
}

/// Shutdown the server
void World::ShutdownServ(uint32 time, uint32 options, uint8 exitcode, const std::string& reason)
{
    // ignore if server shutdown at next tick
    if (IsStopped())
        return;

    _shutdownMask = options;
    _exitCode = exitcode;

    auto const& playersOnline = GetActiveSessionCount();

    if (time < 5 && playersOnline)
    {
        // Set time to 5s for save all players
        time = 5;
    }

    playersSaveScheduler.CancelAll();

    if (time >= 5)
    {
        playersSaveScheduler.Schedule(Seconds(time - 5), [this](TaskContext /*context*/)
        {
            if (!GetActiveSessionCount())
            {
                LOG_INFO("server", "> No players online. Skip save before shutdown");
                return;
            }

            LOG_INFO("server", "> Save players before shutdown server");
            ObjectAccessor::SaveAllPlayers();
        });
    }

    LOG_WARN("server", "Time left until shutdown/restart: {}", time);

    ///- If the shutdown time is 0, set m_stopEvent (except if shutdown is 'idle' with remaining sessions)
    if (time == 0)
    {
        if (!(options & SHUTDOWN_MASK_IDLE) || GetActiveAndQueuedSessionCount() == 0)
            _stopEvent = true;                             // exist code already set
        else
            _shutdownTimer = 1;                            //So that the session count is re-evaluated at next world tick
    }
    ///- Else set the shutdown timer and warn users
    else
    {
        _shutdownTimer = time;
        ShutdownMsg(true, nullptr, reason);
    }

    sScriptMgr->OnShutdownInitiate(ShutdownExitCode(exitcode), ShutdownMask(options));
}

/// Display a shutdown message to the user(s)
void World::ShutdownMsg(bool show, Player* player, const std::string& reason)
{
    // not show messages for idle shutdown mode
    if (_shutdownMask & SHUTDOWN_MASK_IDLE)
        return;

    ///- Display a message every 12 hours, hours, 5 minutes, minute, 5 seconds and finally seconds
    if (show ||
            (_shutdownTimer < 5 * MINUTE && (_shutdownTimer % 15) == 0) || // < 5 min; every 15 sec
            (_shutdownTimer < 15 * MINUTE && (_shutdownTimer % MINUTE) == 0) || // < 15 min ; every 1 min
            (_shutdownTimer < 30 * MINUTE && (_shutdownTimer % (5 * MINUTE)) == 0) || // < 30 min ; every 5 min
            (_shutdownTimer < 12 * HOUR && (_shutdownTimer % HOUR) == 0) || // < 12 h ; every 1 h
            (_shutdownTimer > 12 * HOUR && (_shutdownTimer % (12 * HOUR)) == 0)) // > 12 h ; every 12 h
    {
        std::string str = secsToTimeString(_shutdownTimer).append(".");

        if (!reason.empty())
        {
            str += " - " + reason;
        }

        ServerMessageType msgid = (_shutdownMask & SHUTDOWN_MASK_RESTART) ? SERVER_MSG_RESTART_TIME : SERVER_MSG_SHUTDOWN_TIME;

        SendServerMessage(msgid, str, player);
        LOG_DEBUG("server.worldserver", "Server is {} in {}", (_shutdownMask & SHUTDOWN_MASK_RESTART ? "restart" : "shuttingdown"), str);
    }
}

/// Cancel a planned server shutdown
void World::ShutdownCancel()
{
    // nothing cancel or too later
    if (!_shutdownTimer || _stopEvent)
        return;

    ServerMessageType msgid = (_shutdownMask & SHUTDOWN_MASK_RESTART) ? SERVER_MSG_RESTART_CANCELLED : SERVER_MSG_SHUTDOWN_CANCELLED;

    _shutdownMask = 0;
    _shutdownTimer = 0;
    _exitCode = SHUTDOWN_EXIT_CODE;                       // to default value
    SendServerMessage(msgid);

    LOG_DEBUG("server.worldserver", "Server {} cancelled.", (_shutdownMask & SHUTDOWN_MASK_RESTART ? "restart" : "shuttingdown"));

    sScriptMgr->OnShutdownCancel();
}

/// Send a server message to the user(s)
void World::SendServerMessage(ServerMessageType messageID, std::string stringParam /*= ""*/, Player* player /*= nullptr*/)
{
    WorldPackets::Chat::ChatServerMessage chatServerMessage;
    chatServerMessage.MessageID = int32(messageID);
    if (messageID <= SERVER_MSG_STRING)
        chatServerMessage.StringParam = stringParam;

    if (player)
        player->SendDirectMessage(chatServerMessage.Write());
    else
        SendGlobalMessage(chatServerMessage.Write());
}

void World::UpdateSessions(uint32 diff)
{
    {
        METRIC_DETAILED_NO_THRESHOLD_TIMER("world_update_time",
            METRIC_TAG("type", "Add sessions"),
            METRIC_TAG("parent_type", "Update sessions"));

        ///- Add new sessions
        WorldSession* sess = nullptr;
        while (_addSessQueue.next(sess))
        {
            AddSession_(sess);
        }
    }

    ///- Then send an update signal to remaining ones
    for (SessionMap::iterator itr = _sessions.begin(), next; itr != _sessions.end(); itr = next)
    {
        next = itr;
        ++next;

        ///- and remove not active sessions from the list
        WorldSession* pSession = itr->second;
        WorldSessionFilter updater(pSession);

        // pussywizard:
        if (pSession->HandleSocketClosed())
        {
            if (!RemoveQueuedPlayer(pSession) && getIntConfig(CONFIG_INTERVAL_DISCONNECT_TOLERANCE))
                _disconnects[pSession->GetAccountId()] = GameTime::GetGameTime().count();
            _sessions.erase(itr);
            // there should be no offline session if current one is logged onto a character
            SessionMap::iterator iter;
            if ((iter = _offlineSessions.find(pSession->GetAccountId())) != _offlineSessions.end())
            {
                WorldSession* tmp = iter->second;
                _offlineSessions.erase(iter);
                delete tmp;
            }
            pSession->SetOfflineTime(GameTime::GetGameTime().count());
            _offlineSessions[pSession->GetAccountId()] = pSession;
            continue;
        }

        [[maybe_unused]] uint32 currentSessionId = itr->first;
        METRIC_DETAILED_TIMER("world_update_sessions_time", METRIC_TAG("account_id", std::to_string(currentSessionId)));

        if (!pSession->Update(diff, updater))
        {
            if (!RemoveQueuedPlayer(pSession) && getIntConfig(CONFIG_INTERVAL_DISCONNECT_TOLERANCE))
                _disconnects[pSession->GetAccountId()] = GameTime::GetGameTime().count();
            _sessions.erase(itr);
            delete pSession;
        }
    }

    // pussywizard:
    if (_offlineSessions.empty())
        return;
    uint32 currTime = GameTime::GetGameTime().count();
    for (SessionMap::iterator itr = _offlineSessions.begin(), next; itr != _offlineSessions.end(); itr = next)
    {
        next = itr;
        ++next;
        WorldSession* pSession = itr->second;
        if (!pSession->GetPlayer() || pSession->GetOfflineTime() + 60 < currTime || pSession->IsKicked())
        {
            _offlineSessions.erase(itr);
            delete pSession;
        }
    }
}

// This handles the issued and queued CLI commands
void World::ProcessCliCommands()
{
    CliCommandHolder::Print zprint = nullptr;
    void* callbackArg = nullptr;
    CliCommandHolder* command = nullptr;
    while (_cliCmdQueue.next(command))
    {
        LOG_DEBUG("server.worldserver", "CLI command under processing...");
        zprint = command->m_print;
        callbackArg = command->m_callbackArg;
        CliHandler handler(callbackArg, zprint);
        handler.ParseCommands(command->m_command);
        if (command->m_commandFinished)
            command->m_commandFinished(callbackArg, !handler.HasSentErrorMessage());
        delete command;
    }
}

void World::UpdateRealmCharCount(uint32 accountId)
{
    CharacterDatabasePreparedStatement* stmt = CharacterDatabase.GetPreparedStatement(CHAR_SEL_CHARACTER_COUNT);
    stmt->SetData(0, accountId);
    _queryProcessor.AddCallback(CharacterDatabase.AsyncQuery(stmt).WithPreparedCallback(std::bind(&World::_UpdateRealmCharCount, this, std::placeholders::_1)));
}

void World::_UpdateRealmCharCount(PreparedQueryResult resultCharCount)
{
    if (resultCharCount)
    {
        Field* fields = resultCharCount->Fetch();
        uint32 accountId = fields[0].Get<uint32>();
        uint8 charCount = uint8(fields[1].Get<uint64>());

        LoginDatabaseTransaction trans = LoginDatabase.BeginTransaction();

        LoginDatabasePreparedStatement* stmt = LoginDatabase.GetPreparedStatement(LOGIN_REP_REALM_CHARACTERS);
        stmt->SetData(0, charCount);
        stmt->SetData(1, accountId);
        stmt->SetData(2, realm.Id.Realm);
        trans->Append(stmt);

        LoginDatabase.CommitTransaction(trans);
    }
}

void World::InitWeeklyQuestResetTime()
{
    Seconds wstime = Seconds(sWorld->getWorldState(WS_WEEKLY_QUEST_RESET_TIME));
    _nextWeeklyQuestReset = wstime > 0s ? wstime : Seconds(Acore::Time::GetNextTimeWithDayAndHour(4, 6));

    if (wstime == 0s)
    {
        sWorld->setWorldState(WS_WEEKLY_QUEST_RESET_TIME, _nextWeeklyQuestReset.count());
    }
}

void World::InitDailyQuestResetTime()
{
    Seconds wstime = Seconds(sWorld->getWorldState(WS_DAILY_QUEST_RESET_TIME));
    _nextDailyQuestReset = wstime > 0s ? wstime : Seconds(Acore::Time::GetNextTimeWithDayAndHour(-1, 6));

    if (wstime == 0s)
    {
        sWorld->setWorldState(WS_DAILY_QUEST_RESET_TIME, _nextDailyQuestReset.count());
    }
}

void World::InitMonthlyQuestResetTime()
{
    Seconds wstime = Seconds(sWorld->getWorldState(WS_MONTHLY_QUEST_RESET_TIME));
    _nextMonthlyQuestReset = wstime > 0s ? wstime : Seconds(Acore::Time::GetNextTimeWithDayAndHour(-1, 6));

    if (wstime == 0s)
    {
        sWorld->setWorldState(WS_MONTHLY_QUEST_RESET_TIME, _nextMonthlyQuestReset.count());
    }
}

void World::InitRandomBGResetTime()
{
    Seconds wstime = Seconds(sWorld->getWorldState(WS_BG_DAILY_RESET_TIME));
    _nextRandomBGReset = wstime > 0s ? wstime : Seconds(Acore::Time::GetNextTimeWithDayAndHour(-1, 6));

    if (wstime == 0s)
    {
        sWorld->setWorldState(WS_BG_DAILY_RESET_TIME, _nextRandomBGReset.count());
    }
}

void World::InitCalendarOldEventsDeletionTime()
{
    Seconds currentDeletionTime = Seconds(getWorldState(WS_DAILY_CALENDAR_DELETION_OLD_EVENTS_TIME));
    Seconds nextDeletionTime = currentDeletionTime > 0s ? currentDeletionTime : Seconds(Acore::Time::GetNextTimeWithDayAndHour(-1, getIntConfig(CONFIG_CALENDAR_DELETE_OLD_EVENTS_HOUR)));

    if (currentDeletionTime == 0s)
    {
        sWorld->setWorldState(WS_DAILY_CALENDAR_DELETION_OLD_EVENTS_TIME, nextDeletionTime.count());
    }
}

void World::InitGuildResetTime()
{
    Seconds wstime = Seconds(getWorldState(WS_GUILD_DAILY_RESET_TIME));
    _nextGuildReset = wstime > 0s ? wstime : Seconds(Acore::Time::GetNextTimeWithDayAndHour(-1, 6));

    if (wstime == 0s)
    {
        sWorld->setWorldState(WS_GUILD_DAILY_RESET_TIME, _nextGuildReset.count());
    }
}

void World::ResetDailyQuests()
{
    CharacterDatabasePreparedStatement* stmt = CharacterDatabase.GetPreparedStatement(CHAR_DEL_QUEST_STATUS_DAILY);
    CharacterDatabase.Execute(stmt);

    for (SessionMap::const_iterator itr = _sessions.begin(); itr != _sessions.end(); ++itr)
        if (itr->second->GetPlayer())
            itr->second->GetPlayer()->ResetDailyQuestStatus();

    _nextDailyQuestReset = Seconds(Acore::Time::GetNextTimeWithDayAndHour(-1, 6));
    sWorld->setWorldState(WS_DAILY_QUEST_RESET_TIME, _nextDailyQuestReset.count());

    // change available dailies
    sPoolMgr->ChangeDailyQuests();
}

void World::LoadDBAllowedSecurityLevel()
{
    LoginDatabasePreparedStatement* stmt = LoginDatabase.GetPreparedStatement(LOGIN_SEL_REALMLIST_SECURITY_LEVEL);
    stmt->SetData(0, int32(realm.Id.Realm));
    PreparedQueryResult result = LoginDatabase.Query(stmt);

    if (result)
        SetPlayerSecurityLimit(AccountTypes(result->Fetch()->Get<uint8>()));
}

void World::SetPlayerSecurityLimit(AccountTypes _sec)
{
    AccountTypes sec = _sec < SEC_CONSOLE ? _sec : SEC_PLAYER;
    bool update = sec > _allowedSecurityLevel;
    _allowedSecurityLevel = sec;
    if (update)
        KickAllLess(_allowedSecurityLevel);
}

void World::ResetWeeklyQuests()
{
    CharacterDatabasePreparedStatement* stmt = CharacterDatabase.GetPreparedStatement(CHAR_DEL_QUEST_STATUS_WEEKLY);
    CharacterDatabase.Execute(stmt);

    for (SessionMap::const_iterator itr = _sessions.begin(); itr != _sessions.end(); ++itr)
        if (itr->second->GetPlayer())
            itr->second->GetPlayer()->ResetWeeklyQuestStatus();

    _nextWeeklyQuestReset = Seconds(Acore::Time::GetNextTimeWithDayAndHour(4, 6));
    sWorld->setWorldState(WS_WEEKLY_QUEST_RESET_TIME, _nextWeeklyQuestReset.count());

    // change available weeklies
    sPoolMgr->ChangeWeeklyQuests();
}

void World::ResetMonthlyQuests()
{
    LOG_INFO("server.worldserver", "Monthly quests reset for all characters.");

    CharacterDatabasePreparedStatement* stmt = CharacterDatabase.GetPreparedStatement(CHAR_DEL_QUEST_STATUS_MONTHLY);
    CharacterDatabase.Execute(stmt);

    for (SessionMap::const_iterator itr = _sessions.begin(); itr != _sessions.end(); ++itr)
        if (itr->second->GetPlayer())
            itr->second->GetPlayer()->ResetMonthlyQuestStatus();

    _nextMonthlyQuestReset = Seconds(Acore::Time::GetNextTimeWithMonthAndHour(-1, 6));
    sWorld->setWorldState(WS_MONTHLY_QUEST_RESET_TIME, _nextMonthlyQuestReset.count());
}

void World::ResetEventSeasonalQuests(uint16 event_id)
{
    CharacterDatabasePreparedStatement* stmt = CharacterDatabase.GetPreparedStatement(CHAR_DEL_QUEST_STATUS_SEASONAL);
    stmt->SetData(0, event_id);
    CharacterDatabase.Execute(stmt);

    for (SessionMap::const_iterator itr = _sessions.begin(); itr != _sessions.end(); ++itr)
        if (itr->second->GetPlayer())
            itr->second->GetPlayer()->ResetSeasonalQuestStatus(event_id);
}

void World::ResetRandomBG()
{
    LOG_DEBUG("server.worldserver", "Random BG status reset for all characters.");

    CharacterDatabasePreparedStatement* stmt = CharacterDatabase.GetPreparedStatement(CHAR_DEL_BATTLEGROUND_RANDOM);
    CharacterDatabase.Execute(stmt);

    for (SessionMap::const_iterator itr = _sessions.begin(); itr != _sessions.end(); ++itr)
        if (itr->second->GetPlayer())
            itr->second->GetPlayer()->SetRandomWinner(false);

    _nextRandomBGReset = Seconds(Acore::Time::GetNextTimeWithDayAndHour(-1, 6));
    sWorld->setWorldState(WS_BG_DAILY_RESET_TIME, _nextRandomBGReset.count());
}

void World::CalendarDeleteOldEvents()
{
    LOG_INFO("server.worldserver", "Calendar deletion of old events.");

    _nextCalendarOldEventsDeletionTime = Seconds(Acore::Time::GetNextTimeWithDayAndHour(-1, getIntConfig(CONFIG_CALENDAR_DELETE_OLD_EVENTS_HOUR)));
    sWorld->setWorldState(WS_DAILY_CALENDAR_DELETION_OLD_EVENTS_TIME, _nextCalendarOldEventsDeletionTime.count());
    sCalendarMgr->DeleteOldEvents();
}

void World::ResetGuildCap()
{
    LOG_INFO("server.worldserver", "Guild Daily Cap reset.");

    _nextGuildReset = Seconds(Acore::Time::GetNextTimeWithDayAndHour(-1, 6));
    sWorld->setWorldState(WS_GUILD_DAILY_RESET_TIME, _nextGuildReset.count());

    sGuildMgr->ResetTimes();
}

void World::UpdateMaxSessionCounters()
{
    _maxActiveSessionCount = std::max(_maxActiveSessionCount, uint32(_sessions.size() - _queuedPlayer.size()));
    _maxQueuedSessionCount = std::max(_maxQueuedSessionCount, uint32(_queuedPlayer.size()));
}

void World::LoadDBVersion()
{
    QueryResult result = WorldDatabase.Query("SELECT db_version, cache_id FROM version LIMIT 1");
    if (result)
    {
        Field* fields = result->Fetch();

        _dbVersion = fields[0].Get<std::string>();

        // will be overwrite by config values if different and non-0
        _int_configs[CONFIG_CLIENTCACHE_VERSION] = fields[1].Get<uint32>();
    }

    if (_dbVersion.empty())
        _dbVersion = "Unknown world database.";
}

void World::UpdateAreaDependentAuras()
{
    SessionMap::const_iterator itr;
    for (itr = _sessions.begin(); itr != _sessions.end(); ++itr)
        if (itr->second && itr->second->GetPlayer() && itr->second->GetPlayer()->IsInWorld())
        {
            itr->second->GetPlayer()->UpdateAreaDependentAuras(itr->second->GetPlayer()->GetAreaId());
            itr->second->GetPlayer()->UpdateZoneDependentAuras(itr->second->GetPlayer()->GetZoneId());
        }
}

void World::LoadWorldStates()
{
    uint32 oldMSTime = getMSTime();

    QueryResult result = CharacterDatabase.Query("SELECT entry, value FROM worldstates");

    if (!result)
    {
        LOG_WARN("server.loading", ">> Loaded 0 world states. DB table `worldstates` is empty!");
        LOG_INFO("server.loading", " ");
        return;
    }

    do
    {
        Field* fields = result->Fetch();
        _worldstates[fields[0].Get<uint32>()] = fields[1].Get<uint32>();
    } while (result->NextRow());

    LOG_INFO("server.loading", ">> Loaded {} World States in {} ms", _worldstates.size(), GetMSTimeDiffToNow(oldMSTime));
    LOG_INFO("server.loading", " ");
}

// Setting a worldstate will save it to DB
void World::setWorldState(uint32 index, uint64 timeValue)
{
    auto const& it = _worldstates.find(index);
    if (it != _worldstates.end())
    {
        CharacterDatabasePreparedStatement* stmt = CharacterDatabase.GetPreparedStatement(CHAR_UPD_WORLDSTATE);
        stmt->SetData(0, uint32(timeValue));
        stmt->SetData(1, index);
        CharacterDatabase.Execute(stmt);
    }
    else
    {
        CharacterDatabasePreparedStatement* stmt = CharacterDatabase.GetPreparedStatement(CHAR_INS_WORLDSTATE);
        stmt->SetData(0, index);
        stmt->SetData(1, uint32(timeValue));
        CharacterDatabase.Execute(stmt);
    }

    _worldstates[index] = timeValue;
}

uint64 World::getWorldState(uint32 index) const
{
    auto const& itr = _worldstates.find(index);
    return itr != _worldstates.end() ? itr->second : 0;
}

void World::ProcessQueryCallbacks()
{
    _queryProcessor.ProcessReadyCallbacks();
}

void World::RemoveOldCorpses()
{
    _timers[WUPDATE_CORPSES].SetCurrent(_timers[WUPDATE_CORPSES].GetInterval());
}

void World::DoForAllOnlinePlayers(std::function<void(Player*)> exec)
{
    std::shared_lock lock(*HashMapHolder<Player>::GetLock());
    for (auto const& it : ObjectAccessor::GetPlayers())
    {
        if (Player* player = it.second)
        {
            if (!player->IsInWorld())
            {
                continue;
            }

            exec(player);
        }
    }
}

bool World::IsPvPRealm() const
{
    return getIntConfig(CONFIG_GAME_TYPE) == REALM_TYPE_PVP || getIntConfig(CONFIG_GAME_TYPE) == REALM_TYPE_RPPVP || getIntConfig(CONFIG_GAME_TYPE) == REALM_TYPE_FFA_PVP;
}

bool World::IsFFAPvPRealm() const
{
    return getIntConfig(CONFIG_GAME_TYPE) == REALM_TYPE_FFA_PVP;
}

uint32 World::GetNextWhoListUpdateDelaySecs()
{
    if (_timers[WUPDATE_5_SECS].Passed())
        return 1;

    uint32 t = _timers[WUPDATE_5_SECS].GetInterval() - _timers[WUPDATE_5_SECS].GetCurrent();
    t = std::min(t, (uint32)_timers[WUPDATE_5_SECS].GetInterval());

    return uint32(std::ceil(t / 1000.0f));
}

CliCommandHolder::CliCommandHolder(void* callbackArg, char const* command, Print zprint, CommandFinished commandFinished)
    : m_callbackArg(callbackArg), m_command(strdup(command)), m_print(zprint), m_commandFinished(commandFinished)
{
}

CliCommandHolder::~CliCommandHolder()
{
    free(m_command);
}<|MERGE_RESOLUTION|>--- conflicted
+++ resolved
@@ -1172,10 +1172,6 @@
     _bool_configs[CONFIG_ARENA_AUTO_DISTRIBUTE_POINTS]              = sConfigMgr->GetOption<bool>("Arena.AutoDistributePoints", false);
     _int_configs[CONFIG_ARENA_AUTO_DISTRIBUTE_INTERVAL_DAYS]        = sConfigMgr->GetOption<uint32>("Arena.AutoDistributeInterval", 7); // pussywizard: spoiled by implementing constant day and hour, always 7 now
     _int_configs[CONFIG_ARENA_GAMES_REQUIRED]                       = sConfigMgr->GetOption<uint32>("Arena.GamesRequired", 10);
-<<<<<<< HEAD
-=======
-    _int_configs[CONFIG_ARENA_SEASON_ID]                            = sConfigMgr->GetOption<uint32>("Arena.ArenaSeason.ID", 8);
->>>>>>> e3e4133e
     _int_configs[CONFIG_ARENA_START_RATING]                         = sConfigMgr->GetOption<uint32>("Arena.ArenaStartRating", 0);
     _int_configs[CONFIG_LEGACY_ARENA_POINTS_CALC]                   = sConfigMgr->GetOption<uint32>("Arena.LegacyArenaPoints", 0);
     _int_configs[CONFIG_ARENA_START_PERSONAL_RATING]                = sConfigMgr->GetOption<uint32>("Arena.ArenaStartPersonalRating", 0);
