--- conflicted
+++ resolved
@@ -2,12 +2,8 @@
 
 function checkStatus() {
     # wipe do : destroy old screens + ls
-<<<<<<< HEAD
     screen -wipe
     if screen -ls $1 | grep -q "No Sockets found"
-=======
-    if screen -wipe $1 | grep -q "No Sockets found"
->>>>>>> c5569187
     then 
     return 0
     else 
